--- conflicted
+++ resolved
@@ -2348,19 +2348,11 @@
     let mut items = cx
         .editor
         .documents
-<<<<<<< HEAD
-        .iter()
-        .map(|(_, doc)| new_meta(doc))
-        .collect::<Vec<BufferMeta>>();
-
-    // Sort so that most recently focused is on top
-=======
         .values()
         .map(|doc| new_meta(doc))
         .collect::<Vec<BufferMeta>>();
 
-    // mru
->>>>>>> 3c73c1fe
+    // Sort so that most recently focused is on top
     items.sort_unstable_by_key(|item| std::cmp::Reverse(item.focused_at));
 
     let picker = FilePicker::new(
