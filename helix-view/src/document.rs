use anyhow::{anyhow, bail, Context, Error};
use arc_swap::access::DynAccess;
use arc_swap::ArcSwap;
use futures_util::future::BoxFuture;
use futures_util::FutureExt;
use helix_core::auto_pairs::AutoPairs;
use helix_core::doc_formatter::TextFormat;
use helix_core::syntax::Highlight;
use helix_core::text_annotations::{InlineAnnotation, TextAnnotations};
use helix_core::Range;
use helix_vcs::{DiffHandle, DiffProviderRegistry};

use ::parking_lot::Mutex;
use serde::de::{self, Deserialize, Deserializer};
use serde::Serialize;
use std::borrow::Cow;
use std::cell::Cell;
use std::collections::HashMap;
use std::fmt::Display;
use std::future::Future;
use std::path::{Path, PathBuf};
use std::rc::Rc;
use std::str::FromStr;
use std::sync::{Arc, Weak};
use std::time::SystemTime;

use crate::words_completion::{WordsCompletion, CHANGED_LINES_TO_PROCESS_WHOLE_DOC};
use helix_core::{
    encoding,
    history::{History, State, UndoKind},
    indent::{auto_detect_indent_style, IndentStyle},
    line_ending::auto_detect_line_ending,
    syntax::{self, LanguageConfiguration},
    ChangeSet, Diagnostic, LineEnding, Rope, RopeBuilder, Selection, Syntax, Transaction,
    DEFAULT_LINE_ENDING,
};

use crate::editor::{Config, RedrawHandle};
use crate::{DocumentId, Editor, Theme, View, ViewId};

/// 8kB of buffer space for encoding and decoding `Rope`s.
const BUF_SIZE: usize = 8192;

const DEFAULT_INDENT: IndentStyle = IndentStyle::Tabs;

pub const DEFAULT_LANGUAGE_NAME: &str = "text";

pub const SCRATCH_BUFFER_NAME: &str = "[scratch]";

#[derive(Debug, Copy, Clone, PartialEq, Eq, Hash)]
pub enum Mode {
    Normal = 0,
    Select = 1,
    Insert = 2,
}

impl Display for Mode {
    fn fmt(&self, f: &mut fmt::Formatter<'_>) -> fmt::Result {
        match self {
            Mode::Normal => f.write_str("normal"),
            Mode::Select => f.write_str("select"),
            Mode::Insert => f.write_str("insert"),
        }
    }
}

impl FromStr for Mode {
    type Err = Error;

    fn from_str(s: &str) -> Result<Self, Self::Err> {
        match s {
            "normal" => Ok(Mode::Normal),
            "select" => Ok(Mode::Select),
            "insert" => Ok(Mode::Insert),
            _ => bail!("Invalid mode '{}'", s),
        }
    }
}

// toml deserializer doesn't seem to recognize string as enum
impl<'de> Deserialize<'de> for Mode {
    fn deserialize<D>(deserializer: D) -> Result<Self, D::Error>
    where
        D: Deserializer<'de>,
    {
        let s = String::deserialize(deserializer)?;
        s.parse().map_err(de::Error::custom)
    }
}

impl Serialize for Mode {
    fn serialize<S>(&self, serializer: S) -> Result<S::Ok, S::Error>
    where
        S: serde::Serializer,
    {
        serializer.collect_str(self)
    }
}

/// A snapshot of the text of a document that we want to write out to disk
#[derive(Debug, Clone)]
pub struct DocumentSavedEvent {
    pub revision: usize,
    pub doc_id: DocumentId,
    pub path: PathBuf,
    pub text: Rope,
}

pub type DocumentSavedEventResult = Result<DocumentSavedEvent, anyhow::Error>;
pub type DocumentSavedEventFuture = BoxFuture<'static, DocumentSavedEventResult>;

#[derive(Debug)]
pub struct SavePoint {
    /// The view this savepoint is associated with
    pub view: ViewId,
    revert: Mutex<Transaction>,
}

pub struct Document {
    pub(crate) id: DocumentId,
    text: Rope,
    selections: HashMap<ViewId, Selection>,

    /// Inlay hints annotations for the document, by view.
    ///
    /// To know if they're up-to-date, check the `id` field in `DocumentInlayHints`.
    pub(crate) inlay_hints: HashMap<ViewId, DocumentInlayHints>,
    /// Set to `true` when the document is updated, reset to `false` on the next inlay hints
    /// update from the LSP
    pub inlay_hints_oudated: bool,

    path: Option<PathBuf>,
    encoding: &'static encoding::Encoding,

    pub restore_cursor: bool,

    /// Current indent style.
    pub indent_style: IndentStyle,

    /// The document's default line ending.
    pub line_ending: LineEnding,

    syntax: Option<Syntax>,
    /// Corresponding language scope name. Usually `source.<lang>`.
    pub(crate) language: Option<Arc<LanguageConfiguration>>,

    /// Pending changes since last history commit.
    changes: ChangeSet,
    /// State at last commit. Used for calculating reverts.
    old_state: Option<State>,
    /// Undo tree.
    // It can be used as a cell where we will take it out to get some parts of the history and put
    // it back as it separated from the edits. We could split out the parts manually but that will
    // be more troublesome.
    pub history: Cell<History>,
    pub config: Arc<dyn DynAccess<Config>>,

    savepoints: Vec<Weak<SavePoint>>,

    // Last time we wrote to the file. This will carry the time the file was last opened if there
    // were no saves.
    last_saved_time: SystemTime,

    last_saved_revision: usize,
    version: i32, // should be usize?
    pub(crate) modified_since_accessed: bool,

    diagnostics: Vec<Diagnostic>,
    language_server: Option<Arc<helix_lsp::Client>>,

    // for completion
    words_completion: Option<Arc<WordsCompletion>>,
    diff_handle: Option<DiffHandle>,
    version_control_head: Option<Arc<ArcSwap<Box<str>>>>,
}

/// Inlay hints for a single `(Document, View)` combo.
///
/// There are `*_inlay_hints` field for each kind of hints an LSP can send since we offer the
/// option to style theme differently in the theme according to the (currently supported) kinds
/// (`type`, `parameter` and the rest).
///
/// Inlay hints are always `InlineAnnotation`s, not overlays or line-ones: LSP may choose to place
/// them anywhere in the text and will sometime offer config options to move them where the user
/// wants them but it shouldn't be Helix who decides that so we use the most precise positioning.
///
/// The padding for inlay hints needs to be stored separately for before and after (the LSP spec
/// uses 'left' and 'right' but not all text is left to right so let's be correct) padding because
/// the 'before' padding must be added to a layer *before* the regular inlay hints and the 'after'
/// padding comes ... after.
#[derive(Debug, Clone)]
pub struct DocumentInlayHints {
    /// Identifier for the inlay hints stored in this structure. To be checked to know if they have
    /// to be recomputed on idle or not.
    pub id: DocumentInlayHintsId,

    /// Inlay hints of `TYPE` kind, if any.
    pub type_inlay_hints: Rc<[InlineAnnotation]>,

    /// Inlay hints of `PARAMETER` kind, if any.
    pub parameter_inlay_hints: Rc<[InlineAnnotation]>,

    /// Inlay hints that are neither `TYPE` nor `PARAMETER`.
    ///
    /// LSPs are not required to associate a kind to their inlay hints, for example Rust-Analyzer
    /// currently never does (February 2023) and the LSP spec may add new kinds in the future that
    /// we want to display even if we don't have some special highlighting for them.
    pub other_inlay_hints: Rc<[InlineAnnotation]>,

    /// Inlay hint padding. When creating the final `TextAnnotations`, the `before` padding must be
    /// added first, then the regular inlay hints, then the `after` padding.
    pub padding_before_inlay_hints: Rc<[InlineAnnotation]>,
    pub padding_after_inlay_hints: Rc<[InlineAnnotation]>,
}

impl DocumentInlayHints {
    /// Generate an empty list of inlay hints with the given ID.
    pub fn empty_with_id(id: DocumentInlayHintsId) -> Self {
        Self {
            id,
            type_inlay_hints: Rc::new([]),
            parameter_inlay_hints: Rc::new([]),
            other_inlay_hints: Rc::new([]),
            padding_before_inlay_hints: Rc::new([]),
            padding_after_inlay_hints: Rc::new([]),
        }
    }
}

/// Associated with a [`Document`] and [`ViewId`], uniquely identifies the state of inlay hints for
/// for that document and view: if this changed since the last save, the inlay hints for the view
/// should be recomputed.
///
/// We can't store the `ViewOffset` instead of the first and last asked-for lines because if
/// softwrapping changes, the `ViewOffset` may not change while the displayed lines will.
#[derive(Copy, Clone, PartialEq, Eq)]
pub struct DocumentInlayHintsId {
    /// First line for which the inlay hints were requested.
    pub first_line: usize,
    /// Last line for which the inlay hints were requested.
    pub last_line: usize,
}

use std::{fmt, mem};
impl fmt::Debug for Document {
    fn fmt(&self, f: &mut fmt::Formatter<'_>) -> fmt::Result {
        f.debug_struct("Document")
            .field("id", &self.id)
            .field("text", &self.text)
            .field("selections", &self.selections)
            .field("inlay_hints_oudated", &self.inlay_hints_oudated)
            .field("text_annotations", &self.inlay_hints)
            .field("path", &self.path)
            .field("encoding", &self.encoding)
            .field("restore_cursor", &self.restore_cursor)
            .field("syntax", &self.syntax)
            .field("language", &self.language)
            .field("changes", &self.changes)
            .field("old_state", &self.old_state)
            // .field("history", &self.history)
            .field("last_saved_time", &self.last_saved_time)
            .field("last_saved_revision", &self.last_saved_revision)
            .field("version", &self.version)
            .field("modified_since_accessed", &self.modified_since_accessed)
            .field("diagnostics", &self.diagnostics)
            // .field("language_server", &self.language_server)
            .finish()
    }
}

impl fmt::Debug for DocumentInlayHintsId {
    fn fmt(&self, f: &mut fmt::Formatter<'_>) -> fmt::Result {
        // Much more agreable to read when debugging
        f.debug_struct("DocumentInlayHintsId")
            .field("lines", &(self.first_line..self.last_line))
            .finish()
    }
}

// The documentation and implementation of this function should be up-to-date with
// its sibling function, `to_writer()`.
//
/// Decodes a stream of bytes into UTF-8, returning a `Rope` and the
/// encoding it was decoded as. The optional `encoding` parameter can
/// be used to override encoding auto-detection.
pub fn from_reader<R: std::io::Read + ?Sized>(
    reader: &mut R,
    encoding: Option<&'static encoding::Encoding>,
) -> Result<(Rope, &'static encoding::Encoding), Error> {
    // These two buffers are 8192 bytes in size each and are used as
    // intermediaries during the decoding process. Text read into `buf`
    // from `reader` is decoded into `buf_out` as UTF-8. Once either
    // `buf_out` is full or the end of the reader was reached, the
    // contents are appended to `builder`.
    let mut buf = [0u8; BUF_SIZE];
    let mut buf_out = [0u8; BUF_SIZE];
    let mut builder = RopeBuilder::new();

    // By default, the encoding of the text is auto-detected via the
    // `chardetng` crate which requires sample data from the reader.
    // As a manual override to this auto-detection is possible, the
    // same data is read into `buf` to ensure symmetry in the upcoming
    // loop.
    let (encoding, mut decoder, mut slice, mut is_empty) = {
        let read = reader.read(&mut buf)?;
        let is_empty = read == 0;
        let encoding = encoding.unwrap_or_else(|| {
            let mut encoding_detector = chardetng::EncodingDetector::new();
            encoding_detector.feed(&buf, is_empty);
            encoding_detector.guess(None, true)
        });
        let decoder = encoding.new_decoder();

        // If the amount of bytes read from the reader is less than
        // `buf.len()`, it is undesirable to read the bytes afterwards.
        let slice = &buf[..read];
        (encoding, decoder, slice, is_empty)
    };

    // `RopeBuilder::append()` expects a `&str`, so this is the "real"
    // output buffer. When decoding, the number of bytes in the output
    // buffer will often exceed the number of bytes in the input buffer.
    // The `result` returned by `decode_to_str()` will state whether or
    // not that happened. The contents of `buf_str` is appended to
    // `builder` and it is reused for the next iteration of the decoding
    // loop.
    //
    // As it is possible to read less than the buffer's maximum from `read()`
    // even when the end of the reader has yet to be reached, the end of
    // the reader is determined only when a `read()` call returns `0`.
    //
    // SAFETY: `buf_out` is a zero-initialized array, thus it will always
    // contain valid UTF-8.
    let buf_str = unsafe { std::str::from_utf8_unchecked_mut(&mut buf_out[..]) };
    let mut total_written = 0usize;
    loop {
        let mut total_read = 0usize;

        // An inner loop is necessary as it is possible that the input buffer
        // may not be completely decoded on the first `decode_to_str()` call
        // which would happen in cases where the output buffer is filled to
        // capacity.
        loop {
            let (result, read, written, ..) = decoder.decode_to_str(
                &slice[total_read..],
                &mut buf_str[total_written..],
                is_empty,
            );

            // These variables act as the read and write cursors of `buf` and `buf_str` respectively.
            // They are necessary in case the output buffer fills before decoding of the entire input
            // loop is complete. Otherwise, the loop would endlessly iterate over the same `buf` and
            // the data inside the output buffer would be overwritten.
            total_read += read;
            total_written += written;
            match result {
                encoding::CoderResult::InputEmpty => {
                    debug_assert_eq!(slice.len(), total_read);
                    break;
                }
                encoding::CoderResult::OutputFull => {
                    debug_assert!(slice.len() > total_read);
                    builder.append(&buf_str[..total_written]);
                    total_written = 0;
                }
            }
        }
        // Once the end of the stream is reached, the output buffer is
        // flushed and the loop terminates.
        if is_empty {
            debug_assert_eq!(reader.read(&mut buf)?, 0);
            builder.append(&buf_str[..total_written]);
            break;
        }

        // Once the previous input has been processed and decoded, the next set of
        // data is fetched from the reader. The end of the reader is determined to
        // be when exactly `0` bytes were read from the reader, as per the invariants
        // of the `Read` trait.
        let read = reader.read(&mut buf)?;
        slice = &buf[..read];
        is_empty = read == 0;
    }
    let rope = builder.finish();
    Ok((rope, encoding))
}

// The documentation and implementation of this function should be up-to-date with
// its sibling function, `from_reader()`.
//
/// Encodes the text inside `rope` into the given `encoding` and writes the
/// encoded output into `writer.` As a `Rope` can only contain valid UTF-8,
/// replacement characters may appear in the encoded text.
pub async fn to_writer<'a, W: tokio::io::AsyncWriteExt + Unpin + ?Sized>(
    writer: &'a mut W,
    encoding: &'static encoding::Encoding,
    rope: &'a Rope,
) -> Result<(), Error> {
    // Text inside a `Rope` is stored as non-contiguous blocks of data called
    // chunks. The absolute size of each chunk is unknown, thus it is impossible
    // to predict the end of the chunk iterator ahead of time. Instead, it is
    // determined by filtering the iterator to remove all empty chunks and then
    // appending an empty chunk to it. This is valuable for detecting when all
    // chunks in the `Rope` have been iterated over in the subsequent loop.
    let iter = rope
        .chunks()
        .filter(|c| !c.is_empty())
        .chain(std::iter::once(""));
    let mut buf = [0u8; BUF_SIZE];
    let mut encoder = encoding.new_encoder();
    let mut total_written = 0usize;
    for chunk in iter {
        let is_empty = chunk.is_empty();
        let mut total_read = 0usize;

        // An inner loop is necessary as it is possible that the input buffer
        // may not be completely encoded on the first `encode_from_utf8()` call
        // which would happen in cases where the output buffer is filled to
        // capacity.
        loop {
            let (result, read, written, ..) =
                encoder.encode_from_utf8(&chunk[total_read..], &mut buf[total_written..], is_empty);

            // These variables act as the read and write cursors of `chunk` and `buf` respectively.
            // They are necessary in case the output buffer fills before encoding of the entire input
            // loop is complete. Otherwise, the loop would endlessly iterate over the same `chunk` and
            // the data inside the output buffer would be overwritten.
            total_read += read;
            total_written += written;
            match result {
                encoding::CoderResult::InputEmpty => {
                    debug_assert_eq!(chunk.len(), total_read);
                    debug_assert!(buf.len() >= total_written);
                    break;
                }
                encoding::CoderResult::OutputFull => {
                    debug_assert!(chunk.len() > total_read);
                    writer.write_all(&buf[..total_written]).await?;
                    total_written = 0;
                }
            }
        }

        // Once the end of the iterator is reached, the output buffer is
        // flushed and the outer loop terminates.
        if is_empty {
            writer.write_all(&buf[..total_written]).await?;
            writer.flush().await?;
            break;
        }
    }
    Ok(())
}

fn take_with<T, F>(mut_ref: &mut T, f: F)
where
    T: Default,
    F: FnOnce(T) -> T,
{
    *mut_ref = f(mem::take(mut_ref));
}

use helix_lsp::lsp;
use url::Url;

impl Document {
    pub fn from(
        text: Rope,
        encoding: Option<&'static encoding::Encoding>,
        config: Arc<dyn DynAccess<Config>>,
        words_completion: Option<Arc<WordsCompletion>>,
    ) -> Self {
        let encoding = encoding.unwrap_or(encoding::UTF_8);
        let changes = ChangeSet::new(&text);
        let old_state = None;

        Self {
            id: DocumentId::default(),
            path: None,
            encoding,
            text,
            selections: HashMap::default(),
            inlay_hints: HashMap::default(),
            inlay_hints_oudated: false,
            indent_style: DEFAULT_INDENT,
            line_ending: DEFAULT_LINE_ENDING,
            restore_cursor: false,
            syntax: None,
            language: None,
            changes,
            old_state,
            diagnostics: Vec::new(),
            version: 0,
            history: Cell::new(History::default()),
            savepoints: Vec::new(),
            last_saved_time: SystemTime::now(),
            last_saved_revision: 0,
            modified_since_accessed: false,
            language_server: None,
            diff_handle: None,
            config,
<<<<<<< HEAD
            words_completion,
=======
            version_control_head: None,
>>>>>>> f435f3b2
        }
    }

    // pub fn new(words_completion: Option<Arc<WordsCompletion>>) -> Self {
    //     Document {
    //         words_completion,
    //         ..Default::default()
    //     }
    // }

    pub fn default(
        config: Arc<dyn DynAccess<Config>>,
        words_completion: Option<Arc<WordsCompletion>>,
    ) -> Self {
        let text = Rope::from(DEFAULT_LINE_ENDING.as_str());
        Self::from(text, None, config, words_completion)
    }

    // TODO: async fn?
    /// Create a new document from `path`. Encoding is auto-detected, but it can be manually
    /// overwritten with the `encoding` parameter.
    pub fn open(
        path: &Path,
        encoding: Option<&'static encoding::Encoding>,
        config_loader: Option<Arc<syntax::Loader>>,
        config: Arc<dyn DynAccess<Config>>,
        words_completion: Option<Arc<WordsCompletion>>,
    ) -> Result<Self, Error> {
        // Open the file if it exists, otherwise assume it is a new file (and thus empty).
        let (rope, encoding) = if path.exists() {
            let mut file =
                std::fs::File::open(path).context(format!("unable to open {:?}", path))?;
            from_reader(&mut file, encoding)?
        } else {
            let encoding = encoding.unwrap_or(encoding::UTF_8);
            (Rope::from(DEFAULT_LINE_ENDING.as_str()), encoding)
        };

        let mut doc = Self::from(rope, Some(encoding), config, words_completion);

        // set the path and try detecting the language
        doc.set_path(Some(path))?;
        if let Some(loader) = config_loader {
            doc.detect_language(loader);
        }

        doc.detect_indent_and_line_ending();

        doc.extract_words(doc.text().to_string());

        Ok(doc)
    }

    fn extract_words(&self, text: String) {
        if let Some(words_completion) = &self.words_completion {
            words_completion.extract_words(self.id, text);
        }
    }

    /// The same as [`format`], but only returns formatting changes if auto-formatting
    /// is configured.
    pub fn auto_format(&self) -> Option<BoxFuture<'static, Result<Transaction, FormatterError>>> {
        if self.language_config()?.auto_format {
            self.format()
        } else {
            None
        }
    }

    /// If supported, returns the changes that should be applied to this document in order
    /// to format it nicely.
    // We can't use anyhow::Result here since the output of the future has to be
    // clonable to be used as shared future. So use a custom error type.
    pub fn format(&self) -> Option<BoxFuture<'static, Result<Transaction, FormatterError>>> {
        if let Some(formatter) = self
            .language_config()
            .and_then(|c| c.formatter.clone())
            .filter(|formatter| which::which(&formatter.command).is_ok())
        {
            use std::process::Stdio;
            let text = self.text().clone();
            let mut process = tokio::process::Command::new(&formatter.command);
            process
                .args(&formatter.args)
                .stdin(Stdio::piped())
                .stdout(Stdio::piped())
                .stderr(Stdio::piped());

            let formatting_future = async move {
                let mut process = process
                    .spawn()
                    .map_err(|e| FormatterError::SpawningFailed {
                        command: formatter.command.clone(),
                        error: e.kind(),
                    })?;
                {
                    let mut stdin = process.stdin.take().ok_or(FormatterError::BrokenStdin)?;
                    to_writer(&mut stdin, encoding::UTF_8, &text)
                        .await
                        .map_err(|_| FormatterError::BrokenStdin)?;
                }

                let output = process
                    .wait_with_output()
                    .await
                    .map_err(|_| FormatterError::WaitForOutputFailed)?;

                if !output.status.success() {
                    if !output.stderr.is_empty() {
                        let err = String::from_utf8_lossy(&output.stderr).to_string();
                        log::error!("Formatter error: {}", err);
                        return Err(FormatterError::NonZeroExitStatus(Some(err)));
                    }

                    return Err(FormatterError::NonZeroExitStatus(None));
                } else if !output.stderr.is_empty() {
                    log::debug!(
                        "Formatter printed to stderr: {}",
                        String::from_utf8_lossy(&output.stderr).to_string()
                    );
                }

                let str = std::str::from_utf8(&output.stdout)
                    .map_err(|_| FormatterError::InvalidUtf8Output)?;

                Ok(helix_core::diff::compare_ropes(&text, &Rope::from(str)))
            };
            return Some(formatting_future.boxed());
        };

        let language_server = self.language_server()?;
        let text = self.text.clone();
        let offset_encoding = language_server.offset_encoding();

        let request = language_server.text_document_formatting(
            self.identifier(),
            lsp::FormattingOptions {
                tab_size: self.tab_width() as u32,
                insert_spaces: matches!(self.indent_style, IndentStyle::Spaces(_)),
                ..Default::default()
            },
            None,
        )?;

        let fut = async move {
            let edits = request.await.unwrap_or_else(|e| {
                log::warn!("LSP formatting failed: {}", e);
                Default::default()
            });
            Ok(helix_lsp::util::generate_transaction_from_edits(
                &text,
                edits,
                offset_encoding,
            ))
        };
        Some(fut.boxed())
    }

    pub fn save<P: Into<PathBuf>>(
        &mut self,
        path: Option<P>,
        force: bool,
    ) -> Result<
        impl Future<Output = Result<DocumentSavedEvent, anyhow::Error>> + 'static + Send,
        anyhow::Error,
    > {
        let path = path.map(|path| path.into());
        self.save_impl(path, force)
    }

    /// The `Document`'s text is encoded according to its encoding and written to the file located
    /// at its `path()`.
    fn save_impl(
        &mut self,
        path: Option<PathBuf>,
        force: bool,
    ) -> Result<
        impl Future<Output = Result<DocumentSavedEvent, anyhow::Error>> + 'static + Send,
        anyhow::Error,
    > {
        log::debug!(
            "submitting save of doc '{:?}'",
            self.path().map(|path| path.to_string_lossy())
        );

        // we clone and move text + path into the future so that we asynchronously save the current
        // state without blocking any further edits.
        let text = self.text().clone();

        let path = match path {
            Some(path) => helix_core::path::get_canonicalized_path(&path)?,
            None => {
                if self.path.is_none() {
                    bail!("Can't save with no path set!");
                }

                self.path.as_ref().unwrap().clone()
            }
        };

        let identifier = self.path().map(|_| self.identifier());
        let language_server = self.language_server.clone();
        let words_completion = self.words_completion.clone();

        // mark changes up to now as saved
        let current_rev = self.get_current_revision();
        let doc_id = self.id();

        let encoding = self.encoding;

        let last_saved_time = self.last_saved_time;

        // We encode the file according to the `Document`'s encoding.
        let future = async move {
            use tokio::{fs, fs::File};
            if let Some(parent) = path.parent() {
                // TODO: display a prompt asking the user if the directories should be created
                if !parent.exists() {
                    if force {
                        std::fs::DirBuilder::new().recursive(true).create(parent)?;
                    } else {
                        bail!("can't save file, parent directory does not exist");
                    }
                }
            }

            // Protect against overwriting changes made externally
            if !force {
                if let Ok(metadata) = fs::metadata(&path).await {
                    if let Ok(mtime) = metadata.modified() {
                        if last_saved_time < mtime {
                            bail!("file modified by an external process, use :w! to overwrite");
                        }
                    }
                }
            }

            let mut file = File::create(&path).await?;
            to_writer(&mut file, encoding, &text).await?;

            let event = DocumentSavedEvent {
                revision: current_rev,
                doc_id,
                path,
                text: text.clone(),
            };

            if let Some(language_server) = language_server {
                if !language_server.is_initialized() {
                    return Ok(event);
                }

                if let Some(identifier) = identifier {
                    if let Some(notification) =
                        language_server.text_document_did_save(identifier, &text)
                    {
                        notification.await?;
                    }
                }
            }

            if let Some(words_completion) = words_completion {
                words_completion.extract_words(doc_id, text.to_string());
            }

            Ok(event)
        };

        Ok(future)
    }

    /// Detect the programming language based on the file type.
    pub fn detect_language(&mut self, config_loader: Arc<syntax::Loader>) {
        if let Some(path) = &self.path {
            let language_config = config_loader
                .language_config_for_file_name(path)
                .or_else(|| config_loader.language_config_for_shebang(self.text()));
            self.set_language(language_config, Some(config_loader));
        }
    }

    /// Detect the indentation used in the file, or otherwise defaults to the language indentation
    /// configured in `languages.toml`, with a fallback to tabs if it isn't specified. Line ending
    /// is likewise auto-detected, and will fallback to the default OS line ending.
    pub fn detect_indent_and_line_ending(&mut self) {
        self.indent_style = auto_detect_indent_style(&self.text).unwrap_or_else(|| {
            self.language_config()
                .and_then(|config| config.indent.as_ref())
                .map_or(DEFAULT_INDENT, |config| IndentStyle::from_str(&config.unit))
        });
        self.line_ending = auto_detect_line_ending(&self.text).unwrap_or(DEFAULT_LINE_ENDING);
    }

    /// Reload the document from its path.
    pub fn reload(
        &mut self,
        view: &mut View,
        provider_registry: &DiffProviderRegistry,
        redraw_handle: RedrawHandle,
    ) -> Result<(), Error> {
        let encoding = &self.encoding;
        let path = self
            .path()
            .filter(|path| path.exists())
            .ok_or_else(|| anyhow!("can't find file to reload from"))?
            .to_owned();

        let mut file = std::fs::File::open(&path)?;
        let (rope, ..) = from_reader(&mut file, Some(encoding))?;

        // Calculate the difference between the buffer and source text, and apply it.
        // This is not considered a modification of the contents of the file regardless
        // of the encoding.
        let transaction = helix_core::diff::compare_ropes(self.text(), &rope);
        self.apply(&transaction, view.id);
        self.append_changes_to_history(view);
        self.reset_modified();

        self.last_saved_time = SystemTime::now();

        self.detect_indent_and_line_ending();

        self.extract_words(self.text().to_string());

        match provider_registry.get_diff_base(&path) {
            Some(diff_base) => self.set_diff_base(diff_base, redraw_handle),
            None => self.diff_handle = None,
        }

        self.version_control_head = provider_registry.get_current_head_name(&path);

        Ok(())
    }

    /// Sets the [`Document`]'s encoding with the encoding correspondent to `label`.
    pub fn set_encoding(&mut self, label: &str) -> Result<(), Error> {
        self.encoding = encoding::Encoding::for_label(label.as_bytes())
            .ok_or_else(|| anyhow!("unknown encoding"))?;
        Ok(())
    }

    /// Returns the [`Document`]'s current encoding.
    pub fn encoding(&self) -> &'static encoding::Encoding {
        self.encoding
    }

    pub fn set_path(&mut self, path: Option<&Path>) -> Result<(), std::io::Error> {
        let path = path
            .map(helix_core::path::get_canonicalized_path)
            .transpose()?;

        // if parent doesn't exist we still want to open the document
        // and error out when document is saved
        self.path = path;

        Ok(())
    }

    /// Set the programming language for the file and load associated data (e.g. highlighting)
    /// if it exists.
    pub fn set_language(
        &mut self,
        language_config: Option<Arc<helix_core::syntax::LanguageConfiguration>>,
        loader: Option<Arc<helix_core::syntax::Loader>>,
    ) {
        if let (Some(language_config), Some(loader)) = (language_config, loader) {
            if let Some(highlight_config) = language_config.highlight_config(&loader.scopes()) {
                let syntax = Syntax::new(&self.text, highlight_config, loader);
                self.syntax = Some(syntax);
            }

            self.language = Some(language_config);
        } else {
            self.syntax = None;
            self.language = None;
        };
    }

    /// Set the programming language for the file if you know the name (scope) but don't have the
    /// [`syntax::LanguageConfiguration`] for it.
    pub fn set_language2(&mut self, scope: &str, config_loader: Arc<syntax::Loader>) {
        let language_config = config_loader.language_config_for_scope(scope);

        self.set_language(language_config, Some(config_loader));
    }

    /// Set the programming language for the file if you know the language but don't have the
    /// [`syntax::LanguageConfiguration`] for it.
    pub fn set_language_by_language_id(
        &mut self,
        language_id: &str,
        config_loader: Arc<syntax::Loader>,
    ) -> anyhow::Result<()> {
        let language_config = config_loader
            .language_config_for_language_id(language_id)
            .ok_or_else(|| anyhow!("invalid language id: {}", language_id))?;
        self.set_language(Some(language_config), Some(config_loader));
        Ok(())
    }

    /// Set the LSP.
    pub fn set_language_server(&mut self, language_server: Option<Arc<helix_lsp::Client>>) {
        self.language_server = language_server;
    }

    /// Select text within the [`Document`].
    pub fn set_selection(&mut self, view_id: ViewId, selection: Selection) {
        // TODO: use a transaction?
        self.selections
            .insert(view_id, selection.ensure_invariants(self.text().slice(..)));
    }

    /// Find the origin selection of the text in a document, i.e. where
    /// a single cursor would go if it were on the first grapheme. If
    /// the text is empty, returns (0, 0).
    pub fn origin(&self) -> Range {
        if self.text().len_chars() == 0 {
            return Range::new(0, 0);
        }

        Range::new(0, 1).grapheme_aligned(self.text().slice(..))
    }

    /// Reset the view's selection on this document to the
    /// [origin](Document::origin) cursor.
    pub fn reset_selection(&mut self, view_id: ViewId) {
        let origin = self.origin();
        self.set_selection(view_id, Selection::single(origin.anchor, origin.head));
    }

    /// Initializes a new selection for the given view if it does not
    /// already have one.
    pub fn ensure_view_init(&mut self, view_id: ViewId) {
        if self.selections.get(&view_id).is_none() {
            self.reset_selection(view_id);
        }
    }

    /// Remove a view's selection and inlay hints from this document.
    pub fn remove_view(&mut self, view_id: ViewId) {
        self.selections.remove(&view_id);
        self.inlay_hints.remove(&view_id);
    }

    /// Apply a [`Transaction`] to the [`Document`] to change its text.
    fn apply_impl(&mut self, transaction: &Transaction, view_id: ViewId) -> bool {
        use helix_core::Assoc;

        let old_doc = self.text().clone();

        let old_pos = self.selection(view_id).primary().cursor(old_doc.slice(..));

        let success = transaction.changes().apply(&mut self.text);

        if success {
            for selection in self.selections.values_mut() {
                *selection = selection
                    .clone()
                    // Map through changes
                    .map(transaction.changes())
                    // Ensure all selections across all views still adhere to invariants.
                    .ensure_invariants(self.text.slice(..));
            }

            // if specified, the current selection should instead be replaced by transaction.selection
            if let Some(selection) = transaction.selection() {
                self.selections.insert(
                    view_id,
                    selection.clone().ensure_invariants(self.text.slice(..)),
                );
            }

            self.modified_since_accessed = true;
        }

        if !transaction.changes().is_empty() {
            self.version += 1;
            // start computing the diff in parallel
            if let Some(diff_handle) = &self.diff_handle {
                diff_handle.update_document(self.text.clone(), false);
            }

            // generate revert to savepoint
            if !self.savepoints.is_empty() {
                let revert = transaction.invert(&old_doc);
                self.savepoints
                    .retain_mut(|save_point| match save_point.upgrade() {
                        Some(savepoint) => {
                            let mut revert_to_savepoint = savepoint.revert.lock();
                            *revert_to_savepoint =
                                revert.clone().compose(mem::take(&mut revert_to_savepoint));
                            true
                        }
                        None => false,
                    })
            }

            // update tree-sitter syntax tree
            if let Some(syntax) = &mut self.syntax {
                // TODO: no unwrap
                syntax
                    .update(&old_doc, &self.text, transaction.changes())
                    .unwrap();
            }

            let changes = transaction.changes();

            // map state.diagnostics over changes::map_pos too
            for diagnostic in &mut self.diagnostics {
                diagnostic.range.start = changes.map_pos(diagnostic.range.start, Assoc::After);
                diagnostic.range.end = changes.map_pos(diagnostic.range.end, Assoc::After);
                diagnostic.line = self.text.char_to_line(diagnostic.range.start);
            }
            self.diagnostics
                .sort_unstable_by_key(|diagnostic| diagnostic.range);

            // Update the inlay hint annotations' positions, helping ensure they are displayed in the proper place
            let apply_inlay_hint_changes = |annotations: &mut Rc<[InlineAnnotation]>| {
                if let Some(data) = Rc::get_mut(annotations) {
                    for inline in data.iter_mut() {
                        inline.char_idx = changes.map_pos(inline.char_idx, Assoc::After);
                    }
                }
            };

            self.inlay_hints_oudated = true;
            for text_annotation in self.inlay_hints.values_mut() {
                let DocumentInlayHints {
                    id: _,
                    type_inlay_hints,
                    parameter_inlay_hints,
                    other_inlay_hints,
                    padding_before_inlay_hints,
                    padding_after_inlay_hints,
                } = text_annotation;

                apply_inlay_hint_changes(padding_before_inlay_hints);
                apply_inlay_hint_changes(type_inlay_hints);
                apply_inlay_hint_changes(parameter_inlay_hints);
                apply_inlay_hint_changes(other_inlay_hints);
                apply_inlay_hint_changes(padding_after_inlay_hints);
            }

            // emit lsp notification
            if let Some(language_server) = self.language_server() {
                let notify = language_server.text_document_did_change(
                    self.versioned_identifier(),
                    &old_doc,
                    self.text(),
                    changes,
                );

                if let Some(notify) = notify {
                    tokio::spawn(notify);
                }
            }

            // find affected lines, sync lines text with doc-line index
            if let Some(words_completion) = &self.words_completion {
                let new_pos = self
                    .selection(view_id)
                    .primary()
                    .cursor(self.text.slice(..));

                let old_line = old_doc.char_to_line(old_pos);
                let new_line = self.text.char_to_line(new_pos);

                if old_line == new_line {
                    words_completion.extract_line_words(
                        self.id,
                        vec![(old_line, self.text.get_line(old_line).map(String::from))],
                    );
                } else {
                    let range = if old_line < new_line {
                        old_line..new_line
                    } else {
                        new_line..old_line
                    };

                    if range.end - range.start > CHANGED_LINES_TO_PROCESS_WHOLE_DOC {
                        // on too many lines changed - use whole text
                        words_completion.extract_words(self.id, self.text.to_string());
                    } else {
                        let lines_text = range
                            .into_iter()
                            .map(|line_idx| {
                                if let Some(line_text) = self.text.get_line(line_idx) {
                                    (line_idx, Some(line_text.to_string()))
                                } else {
                                    // line not found - mark it to remove
                                    (line_idx, None)
                                }
                            })
                            .collect::<Vec<(usize, Option<String>)>>();

                        words_completion.extract_line_words(self.id, lines_text);
                    }
                }
            }
        }
        success
    }

    /// Apply a [`Transaction`] to the [`Document`] to change its text.
    pub fn apply(&mut self, transaction: &Transaction, view_id: ViewId) -> bool {
        // store the state just before any changes are made. This allows us to undo to the
        // state just before a transaction was applied.
        if self.changes.is_empty() && !transaction.changes().is_empty() {
            self.old_state = Some(State {
                doc: self.text.clone(),
                selection: self.selection(view_id).clone(),
            });
        }

        let success = self.apply_impl(transaction, view_id);

        if !transaction.changes().is_empty() {
            // Compose this transaction with the previous one
            take_with(&mut self.changes, |changes| {
                changes.compose(transaction.changes().clone())
            });
        }
        success
    }

    fn undo_redo_impl(&mut self, view: &mut View, undo: bool) -> bool {
        let mut history = self.history.take();
        let txn = if undo { history.undo() } else { history.redo() };
        let success = if let Some(txn) = txn {
            self.apply_impl(txn, view.id)
        } else {
            false
        };
        self.history.set(history);

        if success {
            // reset changeset to fix len
            self.changes = ChangeSet::new(self.text());
            // Sync with changes with the jumplist selections.
            view.sync_changes(self);
        }
        success
    }

    /// Undo the last modification to the [`Document`]. Returns whether the undo was successful.
    pub fn undo(&mut self, view: &mut View) -> bool {
        self.undo_redo_impl(view, true)
    }

    /// Redo the last modification to the [`Document`]. Returns whether the redo was successful.
    pub fn redo(&mut self, view: &mut View) -> bool {
        self.undo_redo_impl(view, false)
    }

    /// Creates a reference counted snapshot (called savpepoint) of the document.
    ///
    /// The snapshot will remain valid (and updated) idenfinitly as long as ereferences to it exist.
    /// Restoring the snapshot will restore the selection and the contents of the document to
    /// the state it had when this function was called.
    pub fn savepoint(&mut self, view: &View) -> Arc<SavePoint> {
        let revert = Transaction::new(self.text()).with_selection(self.selection(view.id).clone());
        let savepoint = Arc::new(SavePoint {
            view: view.id,
            revert: Mutex::new(revert),
        });
        self.savepoints.push(Arc::downgrade(&savepoint));
        savepoint
    }

    pub fn restore(&mut self, view: &mut View, savepoint: &SavePoint) {
        assert_eq!(
            savepoint.view, view.id,
            "Savepoint must not be used with a different view!"
        );
        // search and remove savepoint using a ptr comparison
        // this avoids a deadlock as we need to lock the mutex
        let savepoint_idx = self
            .savepoints
            .iter()
            .position(|savepoint_ref| savepoint_ref.as_ptr() == savepoint as *const _)
            .expect("Savepoint must belong to this document");

        let savepoint_ref = self.savepoints.remove(savepoint_idx);
        let mut revert = savepoint.revert.lock();
        self.apply(&revert, view.id);
        *revert = Transaction::new(self.text()).with_selection(self.selection(view.id).clone());
        self.savepoints.push(savepoint_ref)
    }

    fn earlier_later_impl(&mut self, view: &mut View, uk: UndoKind, earlier: bool) -> bool {
        let txns = if earlier {
            self.history.get_mut().earlier(uk)
        } else {
            self.history.get_mut().later(uk)
        };
        let mut success = false;
        for txn in txns {
            if self.apply_impl(&txn, view.id) {
                success = true;
            }
        }
        if success {
            // reset changeset to fix len
            self.changes = ChangeSet::new(self.text());
            // Sync with changes with the jumplist selections.
            view.sync_changes(self);
        }
        success
    }

    /// Undo modifications to the [`Document`] according to `uk`.
    pub fn earlier(&mut self, view: &mut View, uk: UndoKind) -> bool {
        self.earlier_later_impl(view, uk, true)
    }

    /// Redo modifications to the [`Document`] according to `uk`.
    pub fn later(&mut self, view: &mut View, uk: UndoKind) -> bool {
        self.earlier_later_impl(view, uk, false)
    }

    /// Commit pending changes to history
    pub fn append_changes_to_history(&mut self, view: &mut View) {
        if self.changes.is_empty() {
            return;
        }

        let new_changeset = ChangeSet::new(self.text());
        let changes = std::mem::replace(&mut self.changes, new_changeset);
        // Instead of doing this messy merge we could always commit, and based on transaction
        // annotations either add a new layer or compose into the previous one.
        let transaction =
            Transaction::from(changes).with_selection(self.selection(view.id).clone());

        // HAXX: we need to reconstruct the state as it was before the changes..
        let old_state = self.old_state.take().expect("no old_state available");

        let mut history = self.history.take();
        history.commit_revision(&transaction, &old_state);
        self.history.set(history);

        // Update jumplist entries in the view.
        view.apply(&transaction, self);
    }

    pub fn id(&self) -> DocumentId {
        self.id
    }

    /// If there are unsaved modifications.
    pub fn is_modified(&self) -> bool {
        let history = self.history.take();
        let current_revision = history.current_revision();
        self.history.set(history);
        log::debug!(
            "id {} modified - last saved: {}, current: {}",
            self.id,
            self.last_saved_revision,
            current_revision
        );
        current_revision != self.last_saved_revision || !self.changes.is_empty()
    }

    /// Save modifications to history, and so [`Self::is_modified`] will return false.
    pub fn reset_modified(&mut self) {
        let history = self.history.take();
        let current_revision = history.current_revision();
        self.history.set(history);
        self.last_saved_revision = current_revision;
    }

    /// Set the document's latest saved revision to the given one.
    pub fn set_last_saved_revision(&mut self, rev: usize) {
        log::debug!(
            "doc {} revision updated {} -> {}",
            self.id,
            self.last_saved_revision,
            rev
        );
        self.last_saved_revision = rev;
        self.last_saved_time = SystemTime::now();
    }

    /// Get the document's latest saved revision.
    pub fn get_last_saved_revision(&mut self) -> usize {
        self.last_saved_revision
    }

    /// Get the current revision number
    pub fn get_current_revision(&mut self) -> usize {
        let history = self.history.take();
        let current_revision = history.current_revision();
        self.history.set(history);
        current_revision
    }

    /// Corresponding language scope name. Usually `source.<lang>`.
    pub fn language_scope(&self) -> Option<&str> {
        self.language
            .as_ref()
            .map(|language| language.scope.as_str())
    }

    /// Language name for the document. Corresponds to the `name` key in
    /// `languages.toml` configuration.
    pub fn language_name(&self) -> Option<&str> {
        self.language
            .as_ref()
            .map(|language| language.language_id.as_str())
    }

    /// Language ID for the document. Either the `language-id` from the
    /// `language-server` configuration, or the document language if no
    /// `language-id` has been specified.
    pub fn language_id(&self) -> Option<&str> {
        let language_config = self.language.as_deref()?;

        language_config
            .language_server
            .as_ref()?
            .language_id
            .as_deref()
            .or(Some(language_config.language_id.as_str()))
    }

    /// Corresponding [`LanguageConfiguration`].
    pub fn language_config(&self) -> Option<&LanguageConfiguration> {
        self.language.as_deref()
    }

    /// Current document version, incremented at each change.
    pub fn version(&self) -> i32 {
        self.version
    }

    /// Language server if it has been initialized.
    pub fn language_server(&self) -> Option<&helix_lsp::Client> {
        let server = self.language_server.as_deref()?;
        server.is_initialized().then_some(server)
    }

    pub fn words_completion(&self) -> Option<&WordsCompletion> {
        self.words_completion.as_deref()
    }

    pub fn diff_handle(&self) -> Option<&DiffHandle> {
        self.diff_handle.as_ref()
    }

    /// Intialize/updates the differ for this document with a new base.
    pub fn set_diff_base(&mut self, diff_base: Vec<u8>, redraw_handle: RedrawHandle) {
        if let Ok((diff_base, _)) = from_reader(&mut diff_base.as_slice(), Some(self.encoding)) {
            if let Some(differ) = &self.diff_handle {
                differ.update_diff_base(diff_base);
                return;
            }
            self.diff_handle = Some(DiffHandle::new(diff_base, self.text.clone(), redraw_handle))
        } else {
            self.diff_handle = None;
        }
    }

    pub fn version_control_head(&self) -> Option<Arc<Box<str>>> {
        self.version_control_head.as_ref().map(|a| a.load_full())
    }

    pub fn set_version_control_head(
        &mut self,
        version_control_head: Option<Arc<ArcSwap<Box<str>>>>,
    ) {
        self.version_control_head = version_control_head;
    }

    #[inline]
    /// Tree-sitter AST tree
    pub fn syntax(&self) -> Option<&Syntax> {
        self.syntax.as_ref()
    }

    /// The width that the tab character is rendered at
    pub fn tab_width(&self) -> usize {
        self.language_config()
            .and_then(|config| config.indent.as_ref())
            .map_or(4, |config| config.tab_width) // fallback to 4 columns
    }

    // The width (in spaces) of a level of indentation.
    pub fn indent_width(&self) -> usize {
        self.indent_style.indent_width(self.tab_width())
    }

    pub fn changes(&self) -> &ChangeSet {
        &self.changes
    }

    #[inline]
    /// File path on disk.
    pub fn path(&self) -> Option<&PathBuf> {
        self.path.as_ref()
    }

    /// File path as a URL.
    pub fn url(&self) -> Option<Url> {
        Url::from_file_path(self.path()?).ok()
    }

    #[inline]
    pub fn text(&self) -> &Rope {
        &self.text
    }

    #[inline]
    pub fn selection(&self, view_id: ViewId) -> &Selection {
        &self.selections[&view_id]
    }

    #[inline]
    pub fn selections(&self) -> &HashMap<ViewId, Selection> {
        &self.selections
    }

    pub fn relative_path(&self) -> Option<PathBuf> {
        self.path
            .as_deref()
            .map(helix_core::path::get_relative_path)
    }

    pub fn display_name(&self) -> Cow<'static, str> {
        self.relative_path()
            .map(|path| path.to_string_lossy().to_string().into())
            .unwrap_or_else(|| SCRATCH_BUFFER_NAME.into())
    }

    // transact(Fn) ?

    // -- LSP methods

    #[inline]
    pub fn identifier(&self) -> lsp::TextDocumentIdentifier {
        lsp::TextDocumentIdentifier::new(self.url().unwrap())
    }

    pub fn versioned_identifier(&self) -> lsp::VersionedTextDocumentIdentifier {
        lsp::VersionedTextDocumentIdentifier::new(self.url().unwrap(), self.version)
    }

    pub fn position(
        &self,
        view_id: ViewId,
        offset_encoding: helix_lsp::OffsetEncoding,
    ) -> lsp::Position {
        let text = self.text();

        helix_lsp::util::pos_to_lsp_pos(
            text,
            self.selection(view_id).primary().cursor(text.slice(..)),
            offset_encoding,
        )
    }

    #[inline]
    pub fn diagnostics(&self) -> &[Diagnostic] {
        &self.diagnostics
    }

    pub fn set_diagnostics(&mut self, diagnostics: Vec<Diagnostic>) {
        self.diagnostics = diagnostics;
        self.diagnostics
            .sort_unstable_by_key(|diagnostic| diagnostic.range);
    }

    /// Get the document's auto pairs. If the document has a recognized
    /// language config with auto pairs configured, returns that;
    /// otherwise, falls back to the global auto pairs config. If the global
    /// config is false, then ignore language settings.
    pub fn auto_pairs<'a>(&'a self, editor: &'a Editor) -> Option<&'a AutoPairs> {
        let global_config = (editor.auto_pairs).as_ref();

        // NOTE: If the user specifies the global auto pairs config as false, then
        //       we want to disable it globally regardless of language settings
        #[allow(clippy::question_mark)]
        {
            if global_config.is_none() {
                return None;
            }
        }

        match &self.language {
            Some(lang) => lang.as_ref().auto_pairs.as_ref().or(global_config),
            None => global_config,
        }
    }

    pub fn text_format(&self, mut viewport_width: u16, theme: Option<&Theme>) -> TextFormat {
        let config = self.config.load();
        let text_width = self
            .language_config()
            .and_then(|config| config.text_width)
            .unwrap_or(config.text_width);
        let soft_wrap_at_text_width = self
            .language_config()
            .and_then(|config| {
                config
                    .soft_wrap
                    .as_ref()
                    .and_then(|soft_wrap| soft_wrap.wrap_at_text_width)
            })
            .or(config.soft_wrap.wrap_at_text_width)
            .unwrap_or(false);
        if soft_wrap_at_text_width {
            // We increase max_line_len by 1 because softwrap considers the newline character
            // as part of the line length while the "typical" expectation is that this is not the case.
            // In particular other commands like :reflow do not count the line terminator.
            // This is technically inconsistent for the last line as that line never has a line terminator
            // but having the last visual line exceed the width by 1 seems like a rare edge case.
            viewport_width = viewport_width.min(text_width as u16 + 1)
        }
        let config = self.config.load();
        let editor_soft_wrap = &config.soft_wrap;
        let language_soft_wrap = self
            .language
            .as_ref()
            .and_then(|config| config.soft_wrap.as_ref());
        let enable_soft_wrap = language_soft_wrap
            .and_then(|soft_wrap| soft_wrap.enable)
            .or(editor_soft_wrap.enable)
            .unwrap_or(false);
        let max_wrap = language_soft_wrap
            .and_then(|soft_wrap| soft_wrap.max_wrap)
            .or(config.soft_wrap.max_wrap)
            .unwrap_or(20);
        let max_indent_retain = language_soft_wrap
            .and_then(|soft_wrap| soft_wrap.max_indent_retain)
            .or(editor_soft_wrap.max_indent_retain)
            .unwrap_or(40);
        let wrap_indicator = language_soft_wrap
            .and_then(|soft_wrap| soft_wrap.wrap_indicator.clone())
            .or_else(|| config.soft_wrap.wrap_indicator.clone())
            .unwrap_or_else(|| "↪ ".into());
        let tab_width = self.tab_width() as u16;
        TextFormat {
            soft_wrap: enable_soft_wrap && viewport_width > 10,
            tab_width,
            max_wrap: max_wrap.min(viewport_width / 4),
            max_indent_retain: max_indent_retain.min(viewport_width * 2 / 5),
            // avoid spinning forever when the window manager
            // sets the size to something tiny
            viewport_width,
            wrap_indicator: wrap_indicator.into_boxed_str(),
            wrap_indicator_highlight: theme
                .and_then(|theme| theme.find_scope_index("ui.virtual.wrap"))
                .map(Highlight),
        }
    }

    /// Get the text annotations that apply to the whole document, those that do not apply to any
    /// specific view.
    pub fn text_annotations(&self, _theme: Option<&Theme>) -> TextAnnotations {
        TextAnnotations::default()
    }

    /// Set the inlay hints for this document and `view_id`.
    pub fn set_inlay_hints(&mut self, view_id: ViewId, inlay_hints: DocumentInlayHints) {
        self.inlay_hints.insert(view_id, inlay_hints);
    }

    /// Get the inlay hints for this document and `view_id`.
    pub fn inlay_hints(&self, view_id: ViewId) -> Option<&DocumentInlayHints> {
        self.inlay_hints.get(&view_id)
    }

    /// Completely removes all the inlay hints saved for the document, dropping them to free memory
    /// (since it often means inlay hints have been fully deactivated).
    pub fn reset_all_inlay_hints(&mut self) {
        self.inlay_hints = Default::default();
    }
}

#[derive(Clone, Debug)]
pub enum FormatterError {
    SpawningFailed {
        command: String,
        error: std::io::ErrorKind,
    },
    BrokenStdin,
    WaitForOutputFailed,
    InvalidUtf8Output,
    DiskReloadError(String),
    NonZeroExitStatus(Option<String>),
}

impl std::error::Error for FormatterError {}

impl Display for FormatterError {
    fn fmt(&self, f: &mut std::fmt::Formatter<'_>) -> std::fmt::Result {
        match self {
            Self::SpawningFailed { command, error } => {
                write!(f, "Failed to spawn formatter {}: {:?}", command, error)
            }
            Self::BrokenStdin => write!(f, "Could not write to formatter stdin"),
            Self::WaitForOutputFailed => write!(f, "Waiting for formatter output failed"),
            Self::InvalidUtf8Output => write!(f, "Invalid UTF-8 formatter output"),
            Self::DiskReloadError(error) => write!(f, "Error reloading file from disk: {}", error),
            Self::NonZeroExitStatus(Some(output)) => write!(f, "Formatter error: {}", output),
            Self::NonZeroExitStatus(None) => {
                write!(f, "Formatter exited with non zero exit status")
            }
        }
    }
}

#[cfg(test)]
mod test {
    use arc_swap::ArcSwap;

    use super::*;

    #[test]
    fn changeset_to_changes_ignore_line_endings() {
        use helix_lsp::{lsp, Client, OffsetEncoding};
        let text = Rope::from("hello\r\nworld");
        let mut doc = Document::from(
            text,
            None,
            Arc::new(ArcSwap::new(Arc::new(Config::default()))),
            None,
        );
        let view = ViewId::default();
        doc.set_selection(view, Selection::single(0, 0));

        let transaction =
            Transaction::change(doc.text(), vec![(5, 7, Some("\n".into()))].into_iter());
        let old_doc = doc.text().clone();
        doc.apply(&transaction, view);
        let changes = Client::changeset_to_changes(
            &old_doc,
            doc.text(),
            transaction.changes(),
            OffsetEncoding::Utf8,
        );

        assert_eq!(doc.text(), "hello\nworld");

        assert_eq!(
            changes,
            &[lsp::TextDocumentContentChangeEvent {
                range: Some(lsp::Range::new(
                    lsp::Position::new(0, 5),
                    lsp::Position::new(1, 0)
                )),
                text: "\n".into(),
                range_length: None,
            }]
        );
    }

    #[test]
    fn changeset_to_changes() {
        use helix_lsp::{lsp, Client, OffsetEncoding};
        let text = Rope::from("hello");
        let mut doc = Document::from(
            text,
            None,
            Arc::new(ArcSwap::new(Arc::new(Config::default()))),
            None,
        );
        let view = ViewId::default();
        doc.set_selection(view, Selection::single(5, 5));

        // insert

        let transaction = Transaction::insert(doc.text(), doc.selection(view), " world".into());
        let old_doc = doc.text().clone();
        doc.apply(&transaction, view);
        let changes = Client::changeset_to_changes(
            &old_doc,
            doc.text(),
            transaction.changes(),
            OffsetEncoding::Utf8,
        );

        assert_eq!(
            changes,
            &[lsp::TextDocumentContentChangeEvent {
                range: Some(lsp::Range::new(
                    lsp::Position::new(0, 5),
                    lsp::Position::new(0, 5)
                )),
                text: " world".into(),
                range_length: None,
            }]
        );

        // delete

        let transaction = transaction.invert(&old_doc);
        let old_doc = doc.text().clone();
        doc.apply(&transaction, view);
        let changes = Client::changeset_to_changes(
            &old_doc,
            doc.text(),
            transaction.changes(),
            OffsetEncoding::Utf8,
        );

        // line: 0-based.
        // col: 0-based, gaps between chars.
        // 0 1 2 3 4 5 6 7 8 9 0 1
        // |h|e|l|l|o| |w|o|r|l|d|
        //           -------------
        // (0, 5)-(0, 11)
        assert_eq!(
            changes,
            &[lsp::TextDocumentContentChangeEvent {
                range: Some(lsp::Range::new(
                    lsp::Position::new(0, 5),
                    lsp::Position::new(0, 11)
                )),
                text: "".into(),
                range_length: None,
            }]
        );

        // replace

        // also tests that changes are layered, positions depend on previous changes.

        doc.set_selection(view, Selection::single(0, 5));
        let transaction = Transaction::change(
            doc.text(),
            vec![(0, 2, Some("aei".into())), (3, 5, Some("ou".into()))].into_iter(),
        );
        // aeilou
        let old_doc = doc.text().clone();
        doc.apply(&transaction, view);
        let changes = Client::changeset_to_changes(
            &old_doc,
            doc.text(),
            transaction.changes(),
            OffsetEncoding::Utf8,
        );

        assert_eq!(
            changes,
            &[
                // 0 1 2 3 4 5
                // |h|e|l|l|o|
                // ----
                //
                // aeillo
                lsp::TextDocumentContentChangeEvent {
                    range: Some(lsp::Range::new(
                        lsp::Position::new(0, 0),
                        lsp::Position::new(0, 2)
                    )),
                    text: "aei".into(),
                    range_length: None,
                },
                // 0 1 2 3 4 5 6
                // |a|e|i|l|l|o|
                //         -----
                //
                // aeilou
                lsp::TextDocumentContentChangeEvent {
                    range: Some(lsp::Range::new(
                        lsp::Position::new(0, 4),
                        lsp::Position::new(0, 6)
                    )),
                    text: "ou".into(),
                    range_length: None,
                }
            ]
        );
    }

    #[test]
    fn test_line_ending() {
        assert_eq!(
            Document::default(Arc::new(ArcSwap::new(Arc::new(Config::default()))))
                .text()
                .to_string(),
            DEFAULT_LINE_ENDING.as_str()
        );
    }

    macro_rules! decode {
        ($name:ident, $label:expr, $label_override:expr) => {
            #[test]
            fn $name() {
                let encoding = encoding::Encoding::for_label($label_override.as_bytes()).unwrap();
                let base_path = PathBuf::from(env!("CARGO_MANIFEST_DIR")).join("tests/encoding");
                let path = base_path.join(format!("{}_in.txt", $label));
                let ref_path = base_path.join(format!("{}_in_ref.txt", $label));
                assert!(path.exists());
                assert!(ref_path.exists());

                let mut file = std::fs::File::open(path).unwrap();
                let text = from_reader(&mut file, Some(encoding))
                    .unwrap()
                    .0
                    .to_string();
                let expectation = std::fs::read_to_string(ref_path).unwrap();
                assert_eq!(text[..], expectation[..]);
            }
        };
        ($name:ident, $label:expr) => {
            decode!($name, $label, $label);
        };
    }

    macro_rules! encode {
        ($name:ident, $label:expr, $label_override:expr) => {
            #[test]
            fn $name() {
                let encoding = encoding::Encoding::for_label($label_override.as_bytes()).unwrap();
                let base_path = PathBuf::from(env!("CARGO_MANIFEST_DIR")).join("tests/encoding");
                let path = base_path.join(format!("{}_out.txt", $label));
                let ref_path = base_path.join(format!("{}_out_ref.txt", $label));
                assert!(path.exists());
                assert!(ref_path.exists());

                let text = Rope::from_str(&std::fs::read_to_string(path).unwrap());
                let mut buf: Vec<u8> = Vec::new();
                helix_lsp::block_on(to_writer(&mut buf, encoding, &text)).unwrap();

                let expectation = std::fs::read(ref_path).unwrap();
                assert_eq!(buf, expectation);
            }
        };
        ($name:ident, $label:expr) => {
            encode!($name, $label, $label);
        };
    }

    decode!(big5_decode, "big5");
    encode!(big5_encode, "big5");
    decode!(euc_kr_decode, "euc_kr", "EUC-KR");
    encode!(euc_kr_encode, "euc_kr", "EUC-KR");
    decode!(gb18030_decode, "gb18030");
    encode!(gb18030_encode, "gb18030");
    decode!(iso_2022_jp_decode, "iso_2022_jp", "ISO-2022-JP");
    encode!(iso_2022_jp_encode, "iso_2022_jp", "ISO-2022-JP");
    decode!(jis0208_decode, "jis0208", "EUC-JP");
    encode!(jis0208_encode, "jis0208", "EUC-JP");
    decode!(jis0212_decode, "jis0212", "EUC-JP");
    decode!(shift_jis_decode, "shift_jis");
    encode!(shift_jis_encode, "shift_jis");
}<|MERGE_RESOLUTION|>--- conflicted
+++ resolved
@@ -499,11 +499,8 @@
             language_server: None,
             diff_handle: None,
             config,
-<<<<<<< HEAD
             words_completion,
-=======
             version_control_head: None,
->>>>>>> f435f3b2
         }
     }
 
@@ -1781,7 +1778,7 @@
     #[test]
     fn test_line_ending() {
         assert_eq!(
-            Document::default(Arc::new(ArcSwap::new(Arc::new(Config::default()))))
+            Document::default(Arc::new(ArcSwap::new(Arc::new(Config::default()))), None)
                 .text()
                 .to_string(),
             DEFAULT_LINE_ENDING.as_str()
