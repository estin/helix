use anyhow::{anyhow, bail, Context, Error};
use futures_util::future::BoxFuture;
use futures_util::FutureExt;
use helix_core::auto_pairs::AutoPairs;
use helix_core::Range;
use helix_vcs::{DiffHandle, DiffProviderRegistry};

use serde::de::{self, Deserialize, Deserializer};
use serde::Serialize;
use std::borrow::Cow;
use std::cell::Cell;
use std::collections::HashMap;
use std::fmt::Display;
use std::future::Future;
use std::path::{Path, PathBuf};
use std::str::FromStr;
use std::sync::Arc;

use crate::worker::Worker;
use helix_core::{
    encoding,
    history::{History, State, UndoKind},
    indent::{auto_detect_indent_style, IndentStyle},
    line_ending::auto_detect_line_ending,
    syntax::{self, LanguageConfiguration},
    ChangeSet, Diagnostic, LineEnding, Rope, RopeBuilder, Selection, Syntax, Transaction,
    DEFAULT_LINE_ENDING,
};

use crate::editor::RedrawHandle;
use crate::{apply_transaction, DocumentId, Editor, View, ViewId};

/// 8kB of buffer space for encoding and decoding `Rope`s.
const BUF_SIZE: usize = 8192;

const DEFAULT_INDENT: IndentStyle = IndentStyle::Tabs;

pub const SCRATCH_BUFFER_NAME: &str = "[scratch]";

#[derive(Debug, Copy, Clone, PartialEq, Eq, Hash)]
pub enum Mode {
    Normal = 0,
    Select = 1,
    Insert = 2,
}

impl Display for Mode {
    fn fmt(&self, f: &mut fmt::Formatter<'_>) -> fmt::Result {
        match self {
            Mode::Normal => f.write_str("normal"),
            Mode::Select => f.write_str("select"),
            Mode::Insert => f.write_str("insert"),
        }
    }
}

impl FromStr for Mode {
    type Err = Error;

    fn from_str(s: &str) -> Result<Self, Self::Err> {
        match s {
            "normal" => Ok(Mode::Normal),
            "select" => Ok(Mode::Select),
            "insert" => Ok(Mode::Insert),
            _ => bail!("Invalid mode '{}'", s),
        }
    }
}

// toml deserializer doesn't seem to recognize string as enum
impl<'de> Deserialize<'de> for Mode {
    fn deserialize<D>(deserializer: D) -> Result<Self, D::Error>
    where
        D: Deserializer<'de>,
    {
        let s = String::deserialize(deserializer)?;
        s.parse().map_err(de::Error::custom)
    }
}

impl Serialize for Mode {
    fn serialize<S>(&self, serializer: S) -> Result<S::Ok, S::Error>
    where
        S: serde::Serializer,
    {
        serializer.collect_str(self)
    }
}

/// A snapshot of the text of a document that we want to write out to disk
#[derive(Debug, Clone)]
pub struct DocumentSavedEvent {
    pub revision: usize,
    pub doc_id: DocumentId,
    pub path: PathBuf,
    pub text: Rope,
}

pub type DocumentSavedEventResult = Result<DocumentSavedEvent, anyhow::Error>;
pub type DocumentSavedEventFuture = BoxFuture<'static, DocumentSavedEventResult>;

pub struct Document {
    pub(crate) id: DocumentId,
    text: Rope,
    selections: HashMap<ViewId, Selection>,

    path: Option<PathBuf>,
    encoding: &'static encoding::Encoding,

    pub restore_cursor: bool,

    /// Current indent style.
    pub indent_style: IndentStyle,

    /// The document's default line ending.
    pub line_ending: LineEnding,

    syntax: Option<Syntax>,
    /// Corresponding language scope name. Usually `source.<lang>`.
    pub(crate) language: Option<Arc<LanguageConfiguration>>,

    /// Pending changes since last history commit.
    changes: ChangeSet,
    /// State at last commit. Used for calculating reverts.
    old_state: Option<State>,
    /// Undo tree.
    // It can be used as a cell where we will take it out to get some parts of the history and put
    // it back as it separated from the edits. We could split out the parts manually but that will
    // be more troublesome.
    pub history: Cell<History>,

    pub savepoint: Option<Transaction>,

    last_saved_revision: usize,
    version: i32, // should be usize?
    pub(crate) modified_since_accessed: bool,

    diagnostics: Vec<Diagnostic>,
    language_server: Option<Arc<helix_lsp::Client>>,

    // for completion
    worker: Option<Arc<Worker>>,
    diff_handle: Option<DiffHandle>,

    // when document was used for most-recent-used buffer picker
    pub focused_at: std::time::Instant,
}

use std::{fmt, mem};
impl fmt::Debug for Document {
    fn fmt(&self, f: &mut fmt::Formatter<'_>) -> fmt::Result {
        f.debug_struct("Document")
            .field("id", &self.id)
            .field("text", &self.text)
            .field("selections", &self.selections)
            .field("path", &self.path)
            .field("encoding", &self.encoding)
            .field("restore_cursor", &self.restore_cursor)
            .field("syntax", &self.syntax)
            .field("language", &self.language)
            .field("changes", &self.changes)
            .field("old_state", &self.old_state)
            // .field("history", &self.history)
            .field("last_saved_revision", &self.last_saved_revision)
            .field("version", &self.version)
            .field("modified_since_accessed", &self.modified_since_accessed)
            .field("diagnostics", &self.diagnostics)
            // .field("language_server", &self.language_server)
            .finish()
    }
}

// The documentation and implementation of this function should be up-to-date with
// its sibling function, `to_writer()`.
//
/// Decodes a stream of bytes into UTF-8, returning a `Rope` and the
/// encoding it was decoded as. The optional `encoding` parameter can
/// be used to override encoding auto-detection.
pub fn from_reader<R: std::io::Read + ?Sized>(
    reader: &mut R,
    encoding: Option<&'static encoding::Encoding>,
) -> Result<(Rope, &'static encoding::Encoding), Error> {
    // These two buffers are 8192 bytes in size each and are used as
    // intermediaries during the decoding process. Text read into `buf`
    // from `reader` is decoded into `buf_out` as UTF-8. Once either
    // `buf_out` is full or the end of the reader was reached, the
    // contents are appended to `builder`.
    let mut buf = [0u8; BUF_SIZE];
    let mut buf_out = [0u8; BUF_SIZE];
    let mut builder = RopeBuilder::new();

    // By default, the encoding of the text is auto-detected via the
    // `chardetng` crate which requires sample data from the reader.
    // As a manual override to this auto-detection is possible, the
    // same data is read into `buf` to ensure symmetry in the upcoming
    // loop.
    let (encoding, mut decoder, mut slice, mut is_empty) = {
        let read = reader.read(&mut buf)?;
        let is_empty = read == 0;
        let encoding = encoding.unwrap_or_else(|| {
            let mut encoding_detector = chardetng::EncodingDetector::new();
            encoding_detector.feed(&buf, is_empty);
            encoding_detector.guess(None, true)
        });
        let decoder = encoding.new_decoder();

        // If the amount of bytes read from the reader is less than
        // `buf.len()`, it is undesirable to read the bytes afterwards.
        let slice = &buf[..read];
        (encoding, decoder, slice, is_empty)
    };

    // `RopeBuilder::append()` expects a `&str`, so this is the "real"
    // output buffer. When decoding, the number of bytes in the output
    // buffer will often exceed the number of bytes in the input buffer.
    // The `result` returned by `decode_to_str()` will state whether or
    // not that happened. The contents of `buf_str` is appended to
    // `builder` and it is reused for the next iteration of the decoding
    // loop.
    //
    // As it is possible to read less than the buffer's maximum from `read()`
    // even when the end of the reader has yet to be reached, the end of
    // the reader is determined only when a `read()` call returns `0`.
    //
    // SAFETY: `buf_out` is a zero-initialized array, thus it will always
    // contain valid UTF-8.
    let buf_str = unsafe { std::str::from_utf8_unchecked_mut(&mut buf_out[..]) };
    let mut total_written = 0usize;
    loop {
        let mut total_read = 0usize;

        // An inner loop is necessary as it is possible that the input buffer
        // may not be completely decoded on the first `decode_to_str()` call
        // which would happen in cases where the output buffer is filled to
        // capacity.
        loop {
            let (result, read, written, ..) = decoder.decode_to_str(
                &slice[total_read..],
                &mut buf_str[total_written..],
                is_empty,
            );

            // These variables act as the read and write cursors of `buf` and `buf_str` respectively.
            // They are necessary in case the output buffer fills before decoding of the entire input
            // loop is complete. Otherwise, the loop would endlessly iterate over the same `buf` and
            // the data inside the output buffer would be overwritten.
            total_read += read;
            total_written += written;
            match result {
                encoding::CoderResult::InputEmpty => {
                    debug_assert_eq!(slice.len(), total_read);
                    break;
                }
                encoding::CoderResult::OutputFull => {
                    debug_assert!(slice.len() > total_read);
                    builder.append(&buf_str[..total_written]);
                    total_written = 0;
                }
            }
        }
        // Once the end of the stream is reached, the output buffer is
        // flushed and the loop terminates.
        if is_empty {
            debug_assert_eq!(reader.read(&mut buf)?, 0);
            builder.append(&buf_str[..total_written]);
            break;
        }

        // Once the previous input has been processed and decoded, the next set of
        // data is fetched from the reader. The end of the reader is determined to
        // be when exactly `0` bytes were read from the reader, as per the invariants
        // of the `Read` trait.
        let read = reader.read(&mut buf)?;
        slice = &buf[..read];
        is_empty = read == 0;
    }
    let rope = builder.finish();
    Ok((rope, encoding))
}

// The documentation and implementation of this function should be up-to-date with
// its sibling function, `from_reader()`.
//
/// Encodes the text inside `rope` into the given `encoding` and writes the
/// encoded output into `writer.` As a `Rope` can only contain valid UTF-8,
/// replacement characters may appear in the encoded text.
pub async fn to_writer<'a, W: tokio::io::AsyncWriteExt + Unpin + ?Sized>(
    writer: &'a mut W,
    encoding: &'static encoding::Encoding,
    rope: &'a Rope,
) -> Result<(), Error> {
    // Text inside a `Rope` is stored as non-contiguous blocks of data called
    // chunks. The absolute size of each chunk is unknown, thus it is impossible
    // to predict the end of the chunk iterator ahead of time. Instead, it is
    // determined by filtering the iterator to remove all empty chunks and then
    // appending an empty chunk to it. This is valuable for detecting when all
    // chunks in the `Rope` have been iterated over in the subsequent loop.
    let iter = rope
        .chunks()
        .filter(|c| !c.is_empty())
        .chain(std::iter::once(""));
    let mut buf = [0u8; BUF_SIZE];
    let mut encoder = encoding.new_encoder();
    let mut total_written = 0usize;
    for chunk in iter {
        let is_empty = chunk.is_empty();
        let mut total_read = 0usize;

        // An inner loop is necessary as it is possible that the input buffer
        // may not be completely encoded on the first `encode_from_utf8()` call
        // which would happen in cases where the output buffer is filled to
        // capacity.
        loop {
            let (result, read, written, ..) =
                encoder.encode_from_utf8(&chunk[total_read..], &mut buf[total_written..], is_empty);

            // These variables act as the read and write cursors of `chunk` and `buf` respectively.
            // They are necessary in case the output buffer fills before encoding of the entire input
            // loop is complete. Otherwise, the loop would endlessly iterate over the same `chunk` and
            // the data inside the output buffer would be overwritten.
            total_read += read;
            total_written += written;
            match result {
                encoding::CoderResult::InputEmpty => {
                    debug_assert_eq!(chunk.len(), total_read);
                    debug_assert!(buf.len() >= total_written);
                    break;
                }
                encoding::CoderResult::OutputFull => {
                    debug_assert!(chunk.len() > total_read);
                    writer.write_all(&buf[..total_written]).await?;
                    total_written = 0;
                }
            }
        }

        // Once the end of the iterator is reached, the output buffer is
        // flushed and the outer loop terminates.
        if is_empty {
            writer.write_all(&buf[..total_written]).await?;
            writer.flush().await?;
            break;
        }
    }
    Ok(())
}

fn take_with<T, F>(mut_ref: &mut T, f: F)
where
    T: Default,
    F: FnOnce(T) -> T,
{
    *mut_ref = f(mem::take(mut_ref));
}

use helix_lsp::lsp;
use url::Url;

impl Document {
    pub fn from(
        text: Rope,
        encoding: Option<&'static encoding::Encoding>,
        worker: Option<Arc<Worker>>,
    ) -> Self {
        let encoding = encoding.unwrap_or(encoding::UTF_8);
        let changes = ChangeSet::new(&text);
        let old_state = None;

        Self {
            id: DocumentId::default(),
            path: None,
            encoding,
            text,
            selections: HashMap::default(),
            indent_style: DEFAULT_INDENT,
            line_ending: DEFAULT_LINE_ENDING,
            restore_cursor: false,
            syntax: None,
            language: None,
            changes,
            old_state,
            diagnostics: Vec::new(),
            version: 0,
            history: Cell::new(History::default()),
            savepoint: None,
            last_saved_revision: 0,
            modified_since_accessed: false,
            language_server: None,
            diff_handle: None,
<<<<<<< HEAD
            focused_at: std::time::Instant::now(),
=======
            worker,
        }
    }

    pub fn new(worker: Option<Arc<Worker>>) -> Self {
        Document {
            worker,
            ..Default::default()
>>>>>>> 03724e80
        }
    }

    // TODO: async fn?
    /// Create a new document from `path`. Encoding is auto-detected, but it can be manually
    /// overwritten with the `encoding` parameter.
    pub fn open(
        path: &Path,
        encoding: Option<&'static encoding::Encoding>,
        config_loader: Option<Arc<syntax::Loader>>,
        worker: Option<Arc<Worker>>,
    ) -> Result<Self, Error> {
        // Open the file if it exists, otherwise assume it is a new file (and thus empty).
        let (rope, encoding) = if path.exists() {
            let mut file =
                std::fs::File::open(path).context(format!("unable to open {:?}", path))?;
            from_reader(&mut file, encoding)?
        } else {
            let encoding = encoding.unwrap_or(encoding::UTF_8);
            (Rope::from(DEFAULT_LINE_ENDING.as_str()), encoding)
        };

        let mut doc = Self::from(rope, Some(encoding), worker);

        // set the path and try detecting the language
        doc.set_path(Some(path))?;
        if let Some(loader) = config_loader {
            doc.detect_language(loader);
        }

        doc.detect_indent_and_line_ending();

        doc.extract_words_by_worker(doc.text().to_string());

        Ok(doc)
    }

    fn extract_words_by_worker(&self, text: String) {
        if let Some(worker) = &self.worker {
            worker.extract_words(self.id, text);
        }
    }

    fn extract_line_words_by_worker(&self, lines: Vec<(usize, Option<String>)>) {
        if let Some(worker) = &self.worker {
            worker.extract_line_words(self.id, lines);
        }
    }

    /// The same as [`format`], but only returns formatting changes if auto-formatting
    /// is configured.
    pub fn auto_format(&self) -> Option<BoxFuture<'static, Result<Transaction, FormatterError>>> {
        if self.language_config()?.auto_format {
            self.format()
        } else {
            None
        }
    }

    /// If supported, returns the changes that should be applied to this document in order
    /// to format it nicely.
    // We can't use anyhow::Result here since the output of the future has to be
    // clonable to be used as shared future. So use a custom error type.
    pub fn format(&self) -> Option<BoxFuture<'static, Result<Transaction, FormatterError>>> {
        if let Some(formatter) = self
            .language_config()
            .and_then(|c| c.formatter.clone())
            .filter(|formatter| which::which(&formatter.command).is_ok())
        {
            use std::process::Stdio;
            let text = self.text().clone();
            let mut process = tokio::process::Command::new(&formatter.command);
            process
                .args(&formatter.args)
                .stdin(Stdio::piped())
                .stdout(Stdio::piped())
                .stderr(Stdio::piped());

            let formatting_future = async move {
                let mut process = process
                    .spawn()
                    .map_err(|e| FormatterError::SpawningFailed {
                        command: formatter.command.clone(),
                        error: e.kind(),
                    })?;
                {
                    let mut stdin = process.stdin.take().ok_or(FormatterError::BrokenStdin)?;
                    to_writer(&mut stdin, encoding::UTF_8, &text)
                        .await
                        .map_err(|_| FormatterError::BrokenStdin)?;
                }

                let output = process
                    .wait_with_output()
                    .await
                    .map_err(|_| FormatterError::WaitForOutputFailed)?;

                if !output.status.success() {
                    if !output.stderr.is_empty() {
                        let err = String::from_utf8_lossy(&output.stderr).to_string();
                        log::error!("Formatter error: {}", err);
                        return Err(FormatterError::NonZeroExitStatus(Some(err)));
                    }

                    return Err(FormatterError::NonZeroExitStatus(None));
                } else if !output.stderr.is_empty() {
                    log::debug!(
                        "Formatter printed to stderr: {}",
                        String::from_utf8_lossy(&output.stderr).to_string()
                    );
                }

                let str = std::str::from_utf8(&output.stdout)
                    .map_err(|_| FormatterError::InvalidUtf8Output)?;

                Ok(helix_core::diff::compare_ropes(&text, &Rope::from(str)))
            };
            return Some(formatting_future.boxed());
        };

        let language_server = self.language_server()?;
        let text = self.text.clone();
        let offset_encoding = language_server.offset_encoding();

        let request = language_server.text_document_formatting(
            self.identifier(),
            lsp::FormattingOptions {
                tab_size: self.tab_width() as u32,
                insert_spaces: matches!(self.indent_style, IndentStyle::Spaces(_)),
                ..Default::default()
            },
            None,
        )?;

        let fut = async move {
            let edits = request.await.unwrap_or_else(|e| {
                log::warn!("LSP formatting failed: {}", e);
                Default::default()
            });
            Ok(helix_lsp::util::generate_transaction_from_edits(
                &text,
                edits,
                offset_encoding,
            ))
        };
        Some(fut.boxed())
    }

    pub fn save<P: Into<PathBuf>>(
        &mut self,
        path: Option<P>,
        force: bool,
    ) -> Result<
        impl Future<Output = Result<DocumentSavedEvent, anyhow::Error>> + 'static + Send,
        anyhow::Error,
    > {
        let path = path.map(|path| path.into());
        self.save_impl(path, force)
    }

    /// The `Document`'s text is encoded according to its encoding and written to the file located
    /// at its `path()`.
    fn save_impl(
        &mut self,
        path: Option<PathBuf>,
        force: bool,
    ) -> Result<
        impl Future<Output = Result<DocumentSavedEvent, anyhow::Error>> + 'static + Send,
        anyhow::Error,
    > {
        log::debug!(
            "submitting save of doc '{:?}'",
            self.path().map(|path| path.to_string_lossy())
        );

        // we clone and move text + path into the future so that we asynchronously save the current
        // state without blocking any further edits.
        let text = self.text().clone();

        let path = match path {
            Some(path) => helix_core::path::get_canonicalized_path(&path)?,
            None => {
                if self.path.is_none() {
                    bail!("Can't save with no path set!");
                }

                self.path.as_ref().unwrap().clone()
            }
        };

        let identifier = self.path().map(|_| self.identifier());
        let language_server = self.language_server.clone();
        let worker = self.worker.clone();

        // mark changes up to now as saved
        let current_rev = self.get_current_revision();
        let doc_id = self.id();

        let encoding = self.encoding;

        // We encode the file according to the `Document`'s encoding.
        let future = async move {
            use tokio::fs::File;
            if let Some(parent) = path.parent() {
                // TODO: display a prompt asking the user if the directories should be created
                if !parent.exists() {
                    if force {
                        std::fs::DirBuilder::new().recursive(true).create(parent)?;
                    } else {
                        bail!("can't save file, parent directory does not exist");
                    }
                }
            }

            let mut file = File::create(&path).await?;
            to_writer(&mut file, encoding, &text).await?;

            let event = DocumentSavedEvent {
                revision: current_rev,
                doc_id,
                path,
                text: text.clone(),
            };

            if let Some(language_server) = language_server {
                if !language_server.is_initialized() {
                    return Ok(event);
                }

                if let Some(identifier) = identifier {
                    if let Some(notification) =
                        language_server.text_document_did_save(identifier, &text)
                    {
                        notification.await?;
                    }
                }
            }

            if let Some(worker) = worker {
                worker.extract_words(doc_id, text.to_string());
            }

            Ok(event)
        };

        Ok(future)
    }

    /// Detect the programming language based on the file type.
    pub fn detect_language(&mut self, config_loader: Arc<syntax::Loader>) {
        if let Some(path) = &self.path {
            let language_config = config_loader
                .language_config_for_file_name(path)
                .or_else(|| config_loader.language_config_for_shebang(self.text()));
            self.set_language(language_config, Some(config_loader));
        }
    }

    /// Detect the indentation used in the file, or otherwise defaults to the language indentation
    /// configured in `languages.toml`, with a fallback to tabs if it isn't specified. Line ending
    /// is likewise auto-detected, and will fallback to the default OS line ending.
    pub fn detect_indent_and_line_ending(&mut self) {
        self.indent_style = auto_detect_indent_style(&self.text).unwrap_or_else(|| {
            self.language_config()
                .and_then(|config| config.indent.as_ref())
                .map_or(DEFAULT_INDENT, |config| IndentStyle::from_str(&config.unit))
        });
        self.line_ending = auto_detect_line_ending(&self.text).unwrap_or(DEFAULT_LINE_ENDING);
    }

    /// Reload the document from its path.
    pub fn reload(
        &mut self,
        view: &mut View,
        provider_registry: &DiffProviderRegistry,
        redraw_handle: RedrawHandle,
    ) -> Result<(), Error> {
        let encoding = &self.encoding;
        let path = self
            .path()
            .filter(|path| path.exists())
            .ok_or_else(|| anyhow!("can't find file to reload from"))?
            .to_owned();

        let mut file = std::fs::File::open(&path)?;
        let (rope, ..) = from_reader(&mut file, Some(encoding))?;

        // Calculate the difference between the buffer and source text, and apply it.
        // This is not considered a modification of the contents of the file regardless
        // of the encoding.
        let transaction = helix_core::diff::compare_ropes(self.text(), &rope);
        apply_transaction(&transaction, self, view);
        self.append_changes_to_history(view);
        self.reset_modified();

        self.detect_indent_and_line_ending();

        self.extract_words_by_worker(self.text().to_string());

        match provider_registry.get_diff_base(&path) {
            Some(diff_base) => self.set_diff_base(diff_base, redraw_handle),
            None => self.diff_handle = None,
        }

        Ok(())
    }

    /// Sets the [`Document`]'s encoding with the encoding correspondent to `label`.
    pub fn set_encoding(&mut self, label: &str) -> Result<(), Error> {
        self.encoding = encoding::Encoding::for_label(label.as_bytes())
            .ok_or_else(|| anyhow!("unknown encoding"))?;
        Ok(())
    }

    /// Returns the [`Document`]'s current encoding.
    pub fn encoding(&self) -> &'static encoding::Encoding {
        self.encoding
    }

    pub fn set_path(&mut self, path: Option<&Path>) -> Result<(), std::io::Error> {
        let path = path
            .map(helix_core::path::get_canonicalized_path)
            .transpose()?;

        // if parent doesn't exist we still want to open the document
        // and error out when document is saved
        self.path = path;

        Ok(())
    }

    /// Set the programming language for the file and load associated data (e.g. highlighting)
    /// if it exists.
    pub fn set_language(
        &mut self,
        language_config: Option<Arc<helix_core::syntax::LanguageConfiguration>>,
        loader: Option<Arc<helix_core::syntax::Loader>>,
    ) {
        if let (Some(language_config), Some(loader)) = (language_config, loader) {
            if let Some(highlight_config) = language_config.highlight_config(&loader.scopes()) {
                let syntax = Syntax::new(&self.text, highlight_config, loader);
                self.syntax = Some(syntax);
            }

            self.language = Some(language_config);
        } else {
            self.syntax = None;
            self.language = None;
        };
    }

    /// Set the programming language for the file if you know the name (scope) but don't have the
    /// [`syntax::LanguageConfiguration`] for it.
    pub fn set_language2(&mut self, scope: &str, config_loader: Arc<syntax::Loader>) {
        let language_config = config_loader.language_config_for_scope(scope);

        self.set_language(language_config, Some(config_loader));
    }

    /// Set the programming language for the file if you know the language but don't have the
    /// [`syntax::LanguageConfiguration`] for it.
    pub fn set_language_by_language_id(
        &mut self,
        language_id: &str,
        config_loader: Arc<syntax::Loader>,
    ) -> anyhow::Result<()> {
        let language_config = config_loader
            .language_config_for_language_id(language_id)
            .ok_or_else(|| anyhow!("invalid language id: {}", language_id))?;
        self.set_language(Some(language_config), Some(config_loader));
        Ok(())
    }

    /// Set the LSP.
    pub fn set_language_server(&mut self, language_server: Option<Arc<helix_lsp::Client>>) {
        self.language_server = language_server;
    }

    /// Select text within the [`Document`].
    pub fn set_selection(&mut self, view_id: ViewId, selection: Selection) {
        // TODO: use a transaction?
        self.selections
            .insert(view_id, selection.ensure_invariants(self.text().slice(..)));
    }

    /// Find the origin selection of the text in a document, i.e. where
    /// a single cursor would go if it were on the first grapheme. If
    /// the text is empty, returns (0, 0).
    pub fn origin(&self) -> Range {
        if self.text().len_chars() == 0 {
            return Range::new(0, 0);
        }

        Range::new(0, 1).grapheme_aligned(self.text().slice(..))
    }

    /// Reset the view's selection on this document to the
    /// [origin](Document::origin) cursor.
    pub fn reset_selection(&mut self, view_id: ViewId) {
        let origin = self.origin();
        self.set_selection(view_id, Selection::single(origin.anchor, origin.head));
    }

    /// Initializes a new selection for the given view if it does not
    /// already have one.
    pub fn ensure_view_init(&mut self, view_id: ViewId) {
        if self.selections.get(&view_id).is_none() {
            self.reset_selection(view_id);
        }
    }

    /// Mark document as recent used for MRU sorting
    pub fn mark_as_focused(&mut self) {
        self.focused_at = std::time::Instant::now();
    }

    /// Remove a view's selection from this document.
    pub fn remove_view(&mut self, view_id: ViewId) {
        self.selections.remove(&view_id);
    }

    /// Apply a [`Transaction`] to the [`Document`] to change its text.
    fn apply_impl(&mut self, transaction: &Transaction, view_id: ViewId) -> bool {
        let old_doc = self.text().clone();

        let old_pos = self.selection(view_id).primary().cursor(old_doc.slice(..));

        let success = transaction.changes().apply(&mut self.text);

        if success {
            for selection in self.selections.values_mut() {
                *selection = selection
                    .clone()
                    // Map through changes
                    .map(transaction.changes())
                    // Ensure all selections across all views still adhere to invariants.
                    .ensure_invariants(self.text.slice(..));
            }

            // if specified, the current selection should instead be replaced by transaction.selection
            if let Some(selection) = transaction.selection() {
                self.selections.insert(
                    view_id,
                    selection.clone().ensure_invariants(self.text.slice(..)),
                );
            }

            self.modified_since_accessed = true;
        }

        if !transaction.changes().is_empty() {
            self.version += 1;
            // start computing the diff in parallel
            if let Some(diff_handle) = &self.diff_handle {
                diff_handle.update_document(self.text.clone(), false);
            }

            // generate revert to savepoint
            if self.savepoint.is_some() {
                take_with(&mut self.savepoint, |prev_revert| {
                    let revert = transaction.invert(&old_doc);
                    Some(revert.compose(prev_revert.unwrap()))
                });
            }

            // update tree-sitter syntax tree
            if let Some(syntax) = &mut self.syntax {
                // TODO: no unwrap
                syntax
                    .update(&old_doc, &self.text, transaction.changes())
                    .unwrap();
            }

            // map state.diagnostics over changes::map_pos too
            for diagnostic in &mut self.diagnostics {
                use helix_core::Assoc;
                let changes = transaction.changes();
                diagnostic.range.start = changes.map_pos(diagnostic.range.start, Assoc::After);
                diagnostic.range.end = changes.map_pos(diagnostic.range.end, Assoc::After);
                diagnostic.line = self.text.char_to_line(diagnostic.range.start);
            }
            self.diagnostics
                .sort_unstable_by_key(|diagnostic| diagnostic.range);

            // emit lsp notification
            if let Some(language_server) = self.language_server() {
                let notify = language_server.text_document_did_change(
                    self.versioned_identifier(),
                    &old_doc,
                    self.text(),
                    transaction.changes(),
                );

                if let Some(notify) = notify {
                    tokio::spawn(notify);
                }
            }

            // find affected lines, sync lines text with worker doc-line index
            if self.worker.is_some() {
                let new_pos = self
                    .selection(view_id)
                    .primary()
                    .cursor(self.text.slice(..));

                let old_line = old_doc.char_to_line(old_pos);
                let new_line = self.text.char_to_line(new_pos);

                if old_line == new_line {
                    self.extract_line_words_by_worker(vec![(
                        old_line,
                        self.text.get_line(old_line).map(String::from),
                    )]);
                } else {
                    let range = if old_line < new_line {
                        old_line..new_line
                    } else {
                        new_line..old_line
                    };

                    if range.end - range.start > 100 {
                        // on too many lines changed - use whole text
                        self.extract_words_by_worker(self.text.to_string());
                    } else {
                        let lines_text = range
                            .into_iter()
                            .map(|line_idx| {
                                if let Some(line_text) = self.text.get_line(line_idx) {
                                    (line_idx, Some(line_text.to_string()))
                                } else {
                                    // line not found - mark it to remove
                                    (line_idx, None)
                                }
                            })
                            .collect::<Vec<(usize, Option<String>)>>();

                        self.extract_line_words_by_worker(lines_text);
                    }
                }
            }
        }
        success
    }

    /// Apply a [`Transaction`] to the [`Document`] to change its text.
    /// Instead of calling this function directly, use [crate::apply_transaction]
    /// to ensure that the transaction is applied to the appropriate [`View`] as
    /// well.
    pub fn apply(&mut self, transaction: &Transaction, view_id: ViewId) -> bool {
        // store the state just before any changes are made. This allows us to undo to the
        // state just before a transaction was applied.
        if self.changes.is_empty() && !transaction.changes().is_empty() {
            self.old_state = Some(State {
                doc: self.text.clone(),
                selection: self.selection(view_id).clone(),
            });
        }

        let success = self.apply_impl(transaction, view_id);

        if !transaction.changes().is_empty() {
            // Compose this transaction with the previous one
            take_with(&mut self.changes, |changes| {
                changes.compose(transaction.changes().clone())
            });
        }
        success
    }

    fn undo_redo_impl(&mut self, view: &mut View, undo: bool) -> bool {
        let mut history = self.history.take();
        let txn = if undo { history.undo() } else { history.redo() };
        let success = if let Some(txn) = txn {
            self.apply_impl(txn, view.id)
        } else {
            false
        };
        self.history.set(history);

        if success {
            // reset changeset to fix len
            self.changes = ChangeSet::new(self.text());
            // Sync with changes with the jumplist selections.
            view.sync_changes(self);
        }
        success
    }

    /// Undo the last modification to the [`Document`]. Returns whether the undo was successful.
    pub fn undo(&mut self, view: &mut View) -> bool {
        self.undo_redo_impl(view, true)
    }

    /// Redo the last modification to the [`Document`]. Returns whether the redo was successful.
    pub fn redo(&mut self, view: &mut View) -> bool {
        self.undo_redo_impl(view, false)
    }

    pub fn savepoint(&mut self) {
        self.savepoint = Some(Transaction::new(self.text()));
    }

    pub fn restore(&mut self, view: &mut View) {
        if let Some(revert) = self.savepoint.take() {
            apply_transaction(&revert, self, view);
        }
    }

    fn earlier_later_impl(&mut self, view: &mut View, uk: UndoKind, earlier: bool) -> bool {
        let txns = if earlier {
            self.history.get_mut().earlier(uk)
        } else {
            self.history.get_mut().later(uk)
        };
        let mut success = false;
        for txn in txns {
            if self.apply_impl(&txn, view.id) {
                success = true;
            }
        }
        if success {
            // reset changeset to fix len
            self.changes = ChangeSet::new(self.text());
            // Sync with changes with the jumplist selections.
            view.sync_changes(self);
        }
        success
    }

    /// Undo modifications to the [`Document`] according to `uk`.
    pub fn earlier(&mut self, view: &mut View, uk: UndoKind) -> bool {
        self.earlier_later_impl(view, uk, true)
    }

    /// Redo modifications to the [`Document`] according to `uk`.
    pub fn later(&mut self, view: &mut View, uk: UndoKind) -> bool {
        self.earlier_later_impl(view, uk, false)
    }

    /// Commit pending changes to history
    pub fn append_changes_to_history(&mut self, view: &mut View) {
        if self.changes.is_empty() {
            return;
        }

        let new_changeset = ChangeSet::new(self.text());
        let changes = std::mem::replace(&mut self.changes, new_changeset);
        // Instead of doing this messy merge we could always commit, and based on transaction
        // annotations either add a new layer or compose into the previous one.
        let transaction =
            Transaction::from(changes).with_selection(self.selection(view.id).clone());

        // HAXX: we need to reconstruct the state as it was before the changes..
        let old_state = self.old_state.take().expect("no old_state available");

        let mut history = self.history.take();
        history.commit_revision(&transaction, &old_state);
        self.history.set(history);

        // Update jumplist entries in the view.
        view.apply(&transaction, self);
    }

    pub fn id(&self) -> DocumentId {
        self.id
    }

    /// If there are unsaved modifications.
    pub fn is_modified(&self) -> bool {
        let history = self.history.take();
        let current_revision = history.current_revision();
        self.history.set(history);
        log::debug!(
            "id {} modified - last saved: {}, current: {}",
            self.id,
            self.last_saved_revision,
            current_revision
        );
        current_revision != self.last_saved_revision || !self.changes.is_empty()
    }

    /// Save modifications to history, and so [`Self::is_modified`] will return false.
    pub fn reset_modified(&mut self) {
        let history = self.history.take();
        let current_revision = history.current_revision();
        self.history.set(history);
        self.last_saved_revision = current_revision;
    }

    /// Set the document's latest saved revision to the given one.
    pub fn set_last_saved_revision(&mut self, rev: usize) {
        log::debug!(
            "doc {} revision updated {} -> {}",
            self.id,
            self.last_saved_revision,
            rev
        );
        self.last_saved_revision = rev;
    }

    /// Get the document's latest saved revision.
    pub fn get_last_saved_revision(&mut self) -> usize {
        self.last_saved_revision
    }

    /// Get the current revision number
    pub fn get_current_revision(&mut self) -> usize {
        let history = self.history.take();
        let current_revision = history.current_revision();
        self.history.set(history);
        current_revision
    }

    /// Corresponding language scope name. Usually `source.<lang>`.
    pub fn language_scope(&self) -> Option<&str> {
        self.language
            .as_ref()
            .map(|language| language.scope.as_str())
    }

    /// Language name for the document. Corresponds to the `name` key in
    /// `languages.toml` configuration.
    pub fn language_name(&self) -> Option<&str> {
        self.language
            .as_ref()
            .map(|language| language.language_id.as_str())
    }

    /// Language ID for the document. Either the `language-id` from the
    /// `language-server` configuration, or the document language if no
    /// `language-id` has been specified.
    pub fn language_id(&self) -> Option<&str> {
        let language_config = self.language.as_deref()?;

        language_config
            .language_server
            .as_ref()?
            .language_id
            .as_deref()
            .or(Some(language_config.language_id.as_str()))
    }

    /// Corresponding [`LanguageConfiguration`].
    pub fn language_config(&self) -> Option<&LanguageConfiguration> {
        self.language.as_deref()
    }

    /// Current document version, incremented at each change.
    pub fn version(&self) -> i32 {
        self.version
    }

    /// Language server if it has been initialized.
    pub fn language_server(&self) -> Option<&helix_lsp::Client> {
        let server = self.language_server.as_deref()?;
        server.is_initialized().then(|| server)
    }

    pub fn worker(&self) -> Option<&Worker> {
        self.worker.as_deref()
    }

    pub fn diff_handle(&self) -> Option<&DiffHandle> {
        self.diff_handle.as_ref()
    }

    /// Intialize/updates the differ for this document with a new base.
    pub fn set_diff_base(&mut self, diff_base: Vec<u8>, redraw_handle: RedrawHandle) {
        if let Ok((diff_base, _)) = from_reader(&mut diff_base.as_slice(), Some(self.encoding)) {
            if let Some(differ) = &self.diff_handle {
                differ.update_diff_base(diff_base);
                return;
            }
            self.diff_handle = Some(DiffHandle::new(diff_base, self.text.clone(), redraw_handle))
        } else {
            self.diff_handle = None;
        }
    }

    #[inline]
    /// Tree-sitter AST tree
    pub fn syntax(&self) -> Option<&Syntax> {
        self.syntax.as_ref()
    }

    /// Tab size in columns.
    pub fn tab_width(&self) -> usize {
        self.language_config()
            .and_then(|config| config.indent.as_ref())
            .map_or(4, |config| config.tab_width) // fallback to 4 columns
    }

    pub fn changes(&self) -> &ChangeSet {
        &self.changes
    }

    #[inline]
    /// File path on disk.
    pub fn path(&self) -> Option<&PathBuf> {
        self.path.as_ref()
    }

    /// File path as a URL.
    pub fn url(&self) -> Option<Url> {
        Url::from_file_path(self.path()?).ok()
    }

    #[inline]
    pub fn text(&self) -> &Rope {
        &self.text
    }

    #[inline]
    pub fn selection(&self, view_id: ViewId) -> &Selection {
        &self.selections[&view_id]
    }

    pub fn selections(&self) -> &HashMap<ViewId, Selection> {
        &self.selections
    }

    pub fn relative_path(&self) -> Option<PathBuf> {
        self.path
            .as_deref()
            .map(helix_core::path::get_relative_path)
    }

    pub fn display_name(&self) -> Cow<'static, str> {
        self.relative_path()
            .map(|path| path.to_string_lossy().to_string().into())
            .unwrap_or_else(|| SCRATCH_BUFFER_NAME.into())
    }

    // transact(Fn) ?

    // -- LSP methods

    #[inline]
    pub fn identifier(&self) -> lsp::TextDocumentIdentifier {
        lsp::TextDocumentIdentifier::new(self.url().unwrap())
    }

    pub fn versioned_identifier(&self) -> lsp::VersionedTextDocumentIdentifier {
        lsp::VersionedTextDocumentIdentifier::new(self.url().unwrap(), self.version)
    }

    pub fn position(
        &self,
        view_id: ViewId,
        offset_encoding: helix_lsp::OffsetEncoding,
    ) -> lsp::Position {
        let text = self.text();

        helix_lsp::util::pos_to_lsp_pos(
            text,
            self.selection(view_id).primary().cursor(text.slice(..)),
            offset_encoding,
        )
    }

    #[inline]
    pub fn diagnostics(&self) -> &[Diagnostic] {
        &self.diagnostics
    }

    pub fn set_diagnostics(&mut self, diagnostics: Vec<Diagnostic>) {
        self.diagnostics = diagnostics;
        self.diagnostics
            .sort_unstable_by_key(|diagnostic| diagnostic.range);
    }

    /// Get the document's auto pairs. If the document has a recognized
    /// language config with auto pairs configured, returns that;
    /// otherwise, falls back to the global auto pairs config. If the global
    /// config is false, then ignore language settings.
    pub fn auto_pairs<'a>(&'a self, editor: &'a Editor) -> Option<&'a AutoPairs> {
        let global_config = (editor.auto_pairs).as_ref();

        // NOTE: If the user specifies the global auto pairs config as false, then
        //       we want to disable it globally regardless of language settings
        #[allow(clippy::question_mark)]
        {
            if global_config.is_none() {
                return None;
            }
        }

        match &self.language {
            Some(lang) => lang.as_ref().auto_pairs.as_ref().or(global_config),
            None => global_config,
        }
    }
}

impl Default for Document {
    fn default() -> Self {
        let text = Rope::from(DEFAULT_LINE_ENDING.as_str());
        Self::from(text, None, None)
    }
}

#[derive(Clone, Debug)]
pub enum FormatterError {
    SpawningFailed {
        command: String,
        error: std::io::ErrorKind,
    },
    BrokenStdin,
    WaitForOutputFailed,
    InvalidUtf8Output,
    DiskReloadError(String),
    NonZeroExitStatus(Option<String>),
}

impl std::error::Error for FormatterError {}

impl Display for FormatterError {
    fn fmt(&self, f: &mut std::fmt::Formatter<'_>) -> std::fmt::Result {
        match self {
            Self::SpawningFailed { command, error } => {
                write!(f, "Failed to spawn formatter {}: {:?}", command, error)
            }
            Self::BrokenStdin => write!(f, "Could not write to formatter stdin"),
            Self::WaitForOutputFailed => write!(f, "Waiting for formatter output failed"),
            Self::InvalidUtf8Output => write!(f, "Invalid UTF-8 formatter output"),
            Self::DiskReloadError(error) => write!(f, "Error reloading file from disk: {}", error),
            Self::NonZeroExitStatus(Some(output)) => write!(f, "Formatter error: {}", output),
            Self::NonZeroExitStatus(None) => {
                write!(f, "Formatter exited with non zero exit status")
            }
        }
    }
}

#[cfg(test)]
mod test {
    use super::*;

    #[test]
    fn changeset_to_changes_ignore_line_endings() {
        use helix_lsp::{lsp, Client, OffsetEncoding};
        let text = Rope::from("hello\r\nworld");
        let mut doc = Document::from(text, None, None);
        let view = ViewId::default();
        doc.set_selection(view, Selection::single(0, 0));

        let transaction =
            Transaction::change(doc.text(), vec![(5, 7, Some("\n".into()))].into_iter());
        let old_doc = doc.text().clone();
        doc.apply(&transaction, view);
        let changes = Client::changeset_to_changes(
            &old_doc,
            doc.text(),
            transaction.changes(),
            OffsetEncoding::Utf8,
        );

        assert_eq!(doc.text(), "hello\nworld");

        assert_eq!(
            changes,
            &[lsp::TextDocumentContentChangeEvent {
                range: Some(lsp::Range::new(
                    lsp::Position::new(0, 5),
                    lsp::Position::new(1, 0)
                )),
                text: "\n".into(),
                range_length: None,
            }]
        );
    }

    #[test]
    fn changeset_to_changes() {
        use helix_lsp::{lsp, Client, OffsetEncoding};
        let text = Rope::from("hello");
        let mut doc = Document::from(text, None, None);
        let view = ViewId::default();
        doc.set_selection(view, Selection::single(5, 5));

        // insert

        let transaction = Transaction::insert(doc.text(), doc.selection(view), " world".into());
        let old_doc = doc.text().clone();
        doc.apply(&transaction, view);
        let changes = Client::changeset_to_changes(
            &old_doc,
            doc.text(),
            transaction.changes(),
            OffsetEncoding::Utf8,
        );

        assert_eq!(
            changes,
            &[lsp::TextDocumentContentChangeEvent {
                range: Some(lsp::Range::new(
                    lsp::Position::new(0, 5),
                    lsp::Position::new(0, 5)
                )),
                text: " world".into(),
                range_length: None,
            }]
        );

        // delete

        let transaction = transaction.invert(&old_doc);
        let old_doc = doc.text().clone();
        doc.apply(&transaction, view);
        let changes = Client::changeset_to_changes(
            &old_doc,
            doc.text(),
            transaction.changes(),
            OffsetEncoding::Utf8,
        );

        // line: 0-based.
        // col: 0-based, gaps between chars.
        // 0 1 2 3 4 5 6 7 8 9 0 1
        // |h|e|l|l|o| |w|o|r|l|d|
        //           -------------
        // (0, 5)-(0, 11)
        assert_eq!(
            changes,
            &[lsp::TextDocumentContentChangeEvent {
                range: Some(lsp::Range::new(
                    lsp::Position::new(0, 5),
                    lsp::Position::new(0, 11)
                )),
                text: "".into(),
                range_length: None,
            }]
        );

        // replace

        // also tests that changes are layered, positions depend on previous changes.

        doc.set_selection(view, Selection::single(0, 5));
        let transaction = Transaction::change(
            doc.text(),
            vec![(0, 2, Some("aei".into())), (3, 5, Some("ou".into()))].into_iter(),
        );
        // aeilou
        let old_doc = doc.text().clone();
        doc.apply(&transaction, view);
        let changes = Client::changeset_to_changes(
            &old_doc,
            doc.text(),
            transaction.changes(),
            OffsetEncoding::Utf8,
        );

        assert_eq!(
            changes,
            &[
                // 0 1 2 3 4 5
                // |h|e|l|l|o|
                // ----
                //
                // aeillo
                lsp::TextDocumentContentChangeEvent {
                    range: Some(lsp::Range::new(
                        lsp::Position::new(0, 0),
                        lsp::Position::new(0, 2)
                    )),
                    text: "aei".into(),
                    range_length: None,
                },
                // 0 1 2 3 4 5 6
                // |a|e|i|l|l|o|
                //         -----
                //
                // aeilou
                lsp::TextDocumentContentChangeEvent {
                    range: Some(lsp::Range::new(
                        lsp::Position::new(0, 4),
                        lsp::Position::new(0, 6)
                    )),
                    text: "ou".into(),
                    range_length: None,
                }
            ]
        );
    }

    #[test]
    fn test_line_ending() {
        assert_eq!(
            Document::default().text().to_string(),
            DEFAULT_LINE_ENDING.as_str()
        );
    }

    macro_rules! decode {
        ($name:ident, $label:expr, $label_override:expr) => {
            #[test]
            fn $name() {
                let encoding = encoding::Encoding::for_label($label_override.as_bytes()).unwrap();
                let base_path = PathBuf::from(env!("CARGO_MANIFEST_DIR")).join("tests/encoding");
                let path = base_path.join(format!("{}_in.txt", $label));
                let ref_path = base_path.join(format!("{}_in_ref.txt", $label));
                assert!(path.exists());
                assert!(ref_path.exists());

                let mut file = std::fs::File::open(path).unwrap();
                let text = from_reader(&mut file, Some(encoding))
                    .unwrap()
                    .0
                    .to_string();
                let expectation = std::fs::read_to_string(ref_path).unwrap();
                assert_eq!(text[..], expectation[..]);
            }
        };
        ($name:ident, $label:expr) => {
            decode!($name, $label, $label);
        };
    }

    macro_rules! encode {
        ($name:ident, $label:expr, $label_override:expr) => {
            #[test]
            fn $name() {
                let encoding = encoding::Encoding::for_label($label_override.as_bytes()).unwrap();
                let base_path = PathBuf::from(env!("CARGO_MANIFEST_DIR")).join("tests/encoding");
                let path = base_path.join(format!("{}_out.txt", $label));
                let ref_path = base_path.join(format!("{}_out_ref.txt", $label));
                assert!(path.exists());
                assert!(ref_path.exists());

                let text = Rope::from_str(&std::fs::read_to_string(path).unwrap());
                let mut buf: Vec<u8> = Vec::new();
                helix_lsp::block_on(to_writer(&mut buf, encoding, &text)).unwrap();

                let expectation = std::fs::read(ref_path).unwrap();
                assert_eq!(buf, expectation);
            }
        };
        ($name:ident, $label:expr) => {
            encode!($name, $label, $label);
        };
    }

    decode!(big5_decode, "big5");
    encode!(big5_encode, "big5");
    decode!(euc_kr_decode, "euc_kr", "EUC-KR");
    encode!(euc_kr_encode, "euc_kr", "EUC-KR");
    decode!(gb18030_decode, "gb18030");
    encode!(gb18030_encode, "gb18030");
    decode!(iso_2022_jp_decode, "iso_2022_jp", "ISO-2022-JP");
    encode!(iso_2022_jp_encode, "iso_2022_jp", "ISO-2022-JP");
    decode!(jis0208_decode, "jis0208", "EUC-JP");
    encode!(jis0208_encode, "jis0208", "EUC-JP");
    decode!(jis0212_decode, "jis0212", "EUC-JP");
    decode!(shift_jis_decode, "shift_jis");
    encode!(shift_jis_encode, "shift_jis");
}<|MERGE_RESOLUTION|>--- conflicted
+++ resolved
@@ -387,9 +387,7 @@
             modified_since_accessed: false,
             language_server: None,
             diff_handle: None,
-<<<<<<< HEAD
             focused_at: std::time::Instant::now(),
-=======
             worker,
         }
     }
@@ -398,7 +396,6 @@
         Document {
             worker,
             ..Default::default()
->>>>>>> 03724e80
         }
     }
 
