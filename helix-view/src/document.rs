use anyhow::{anyhow, bail, Context, Error};
use futures_util::future::BoxFuture;
use futures_util::FutureExt;
use helix_core::auto_pairs::AutoPairs;
use helix_core::Range;
use helix_vcs::{DiffHandle, DiffProviderRegistry};

use serde::de::{self, Deserialize, Deserializer};
use serde::Serialize;
use std::borrow::Cow;
use std::cell::Cell;
use std::collections::HashMap;
use std::fmt::Display;
use std::future::Future;
use std::path::{Path, PathBuf};
use std::str::FromStr;
use std::sync::Arc;

use crate::words_completion::{WordsCompletion, CHANGED_LINES_TO_PROCESS_WHOLE_DOC};
use helix_core::{
    encoding,
    history::{History, State, UndoKind},
    indent::{auto_detect_indent_style, IndentStyle},
    line_ending::auto_detect_line_ending,
    syntax::{self, LanguageConfiguration},
    ChangeSet, Diagnostic, LineEnding, Rope, RopeBuilder, Selection, Syntax, Transaction,
    DEFAULT_LINE_ENDING,
};

use crate::editor::RedrawHandle;
use crate::{apply_transaction, DocumentId, Editor, View, ViewId};

/// 8kB of buffer space for encoding and decoding `Rope`s.
const BUF_SIZE: usize = 8192;

const DEFAULT_INDENT: IndentStyle = IndentStyle::Tabs;

pub const SCRATCH_BUFFER_NAME: &str = "[scratch]";

#[derive(Debug, Copy, Clone, PartialEq, Eq, Hash)]
pub enum Mode {
    Normal = 0,
    Select = 1,
    Insert = 2,
}

impl Display for Mode {
    fn fmt(&self, f: &mut fmt::Formatter<'_>) -> fmt::Result {
        match self {
            Mode::Normal => f.write_str("normal"),
            Mode::Select => f.write_str("select"),
            Mode::Insert => f.write_str("insert"),
        }
    }
}

impl FromStr for Mode {
    type Err = Error;

    fn from_str(s: &str) -> Result<Self, Self::Err> {
        match s {
            "normal" => Ok(Mode::Normal),
            "select" => Ok(Mode::Select),
            "insert" => Ok(Mode::Insert),
            _ => bail!("Invalid mode '{}'", s),
        }
    }
}

// toml deserializer doesn't seem to recognize string as enum
impl<'de> Deserialize<'de> for Mode {
    fn deserialize<D>(deserializer: D) -> Result<Self, D::Error>
    where
        D: Deserializer<'de>,
    {
        let s = String::deserialize(deserializer)?;
        s.parse().map_err(de::Error::custom)
    }
}

impl Serialize for Mode {
    fn serialize<S>(&self, serializer: S) -> Result<S::Ok, S::Error>
    where
        S: serde::Serializer,
    {
        serializer.collect_str(self)
    }
}

/// A snapshot of the text of a document that we want to write out to disk
#[derive(Debug, Clone)]
pub struct DocumentSavedEvent {
    pub revision: usize,
    pub doc_id: DocumentId,
    pub path: PathBuf,
    pub text: Rope,
}

pub type DocumentSavedEventResult = Result<DocumentSavedEvent, anyhow::Error>;
pub type DocumentSavedEventFuture = BoxFuture<'static, DocumentSavedEventResult>;

pub struct Document {
    pub(crate) id: DocumentId,
    text: Rope,
    selections: HashMap<ViewId, Selection>,

    path: Option<PathBuf>,
    encoding: &'static encoding::Encoding,

    pub restore_cursor: bool,

    /// Current indent style.
    pub indent_style: IndentStyle,

    /// The document's default line ending.
    pub line_ending: LineEnding,

    syntax: Option<Syntax>,
    /// Corresponding language scope name. Usually `source.<lang>`.
    pub(crate) language: Option<Arc<LanguageConfiguration>>,

    /// Pending changes since last history commit.
    changes: ChangeSet,
    /// State at last commit. Used for calculating reverts.
    old_state: Option<State>,
    /// Undo tree.
    // It can be used as a cell where we will take it out to get some parts of the history and put
    // it back as it separated from the edits. We could split out the parts manually but that will
    // be more troublesome.
    pub history: Cell<History>,

    pub savepoint: Option<Transaction>,

    last_saved_revision: usize,
    version: i32, // should be usize?
    pub(crate) modified_since_accessed: bool,

    diagnostics: Vec<Diagnostic>,
    language_server: Option<Arc<helix_lsp::Client>>,

    // for completion
    words_completion: Option<Arc<WordsCompletion>>,
    diff_handle: Option<DiffHandle>,

    // when document was used for most-recent-used buffer picker
    pub focused_at: std::time::Instant,
}

use std::{fmt, mem};
impl fmt::Debug for Document {
    fn fmt(&self, f: &mut fmt::Formatter<'_>) -> fmt::Result {
        f.debug_struct("Document")
            .field("id", &self.id)
            .field("text", &self.text)
            .field("selections", &self.selections)
            .field("path", &self.path)
            .field("encoding", &self.encoding)
            .field("restore_cursor", &self.restore_cursor)
            .field("syntax", &self.syntax)
            .field("language", &self.language)
            .field("changes", &self.changes)
            .field("old_state", &self.old_state)
            // .field("history", &self.history)
            .field("last_saved_revision", &self.last_saved_revision)
            .field("version", &self.version)
            .field("modified_since_accessed", &self.modified_since_accessed)
            .field("diagnostics", &self.diagnostics)
            // .field("language_server", &self.language_server)
            .finish()
    }
}

// The documentation and implementation of this function should be up-to-date with
// its sibling function, `to_writer()`.
//
/// Decodes a stream of bytes into UTF-8, returning a `Rope` and the
/// encoding it was decoded as. The optional `encoding` parameter can
/// be used to override encoding auto-detection.
pub fn from_reader<R: std::io::Read + ?Sized>(
    reader: &mut R,
    encoding: Option<&'static encoding::Encoding>,
) -> Result<(Rope, &'static encoding::Encoding), Error> {
    // These two buffers are 8192 bytes in size each and are used as
    // intermediaries during the decoding process. Text read into `buf`
    // from `reader` is decoded into `buf_out` as UTF-8. Once either
    // `buf_out` is full or the end of the reader was reached, the
    // contents are appended to `builder`.
    let mut buf = [0u8; BUF_SIZE];
    let mut buf_out = [0u8; BUF_SIZE];
    let mut builder = RopeBuilder::new();

    // By default, the encoding of the text is auto-detected via the
    // `chardetng` crate which requires sample data from the reader.
    // As a manual override to this auto-detection is possible, the
    // same data is read into `buf` to ensure symmetry in the upcoming
    // loop.
    let (encoding, mut decoder, mut slice, mut is_empty) = {
        let read = reader.read(&mut buf)?;
        let is_empty = read == 0;
        let encoding = encoding.unwrap_or_else(|| {
            let mut encoding_detector = chardetng::EncodingDetector::new();
            encoding_detector.feed(&buf, is_empty);
            encoding_detector.guess(None, true)
        });
        let decoder = encoding.new_decoder();

        // If the amount of bytes read from the reader is less than
        // `buf.len()`, it is undesirable to read the bytes afterwards.
        let slice = &buf[..read];
        (encoding, decoder, slice, is_empty)
    };

    // `RopeBuilder::append()` expects a `&str`, so this is the "real"
    // output buffer. When decoding, the number of bytes in the output
    // buffer will often exceed the number of bytes in the input buffer.
    // The `result` returned by `decode_to_str()` will state whether or
    // not that happened. The contents of `buf_str` is appended to
    // `builder` and it is reused for the next iteration of the decoding
    // loop.
    //
    // As it is possible to read less than the buffer's maximum from `read()`
    // even when the end of the reader has yet to be reached, the end of
    // the reader is determined only when a `read()` call returns `0`.
    //
    // SAFETY: `buf_out` is a zero-initialized array, thus it will always
    // contain valid UTF-8.
    let buf_str = unsafe { std::str::from_utf8_unchecked_mut(&mut buf_out[..]) };
    let mut total_written = 0usize;
    loop {
        let mut total_read = 0usize;

        // An inner loop is necessary as it is possible that the input buffer
        // may not be completely decoded on the first `decode_to_str()` call
        // which would happen in cases where the output buffer is filled to
        // capacity.
        loop {
            let (result, read, written, ..) = decoder.decode_to_str(
                &slice[total_read..],
                &mut buf_str[total_written..],
                is_empty,
            );

            // These variables act as the read and write cursors of `buf` and `buf_str` respectively.
            // They are necessary in case the output buffer fills before decoding of the entire input
            // loop is complete. Otherwise, the loop would endlessly iterate over the same `buf` and
            // the data inside the output buffer would be overwritten.
            total_read += read;
            total_written += written;
            match result {
                encoding::CoderResult::InputEmpty => {
                    debug_assert_eq!(slice.len(), total_read);
                    break;
                }
                encoding::CoderResult::OutputFull => {
                    debug_assert!(slice.len() > total_read);
                    builder.append(&buf_str[..total_written]);
                    total_written = 0;
                }
            }
        }
        // Once the end of the stream is reached, the output buffer is
        // flushed and the loop terminates.
        if is_empty {
            debug_assert_eq!(reader.read(&mut buf)?, 0);
            builder.append(&buf_str[..total_written]);
            break;
        }

        // Once the previous input has been processed and decoded, the next set of
        // data is fetched from the reader. The end of the reader is determined to
        // be when exactly `0` bytes were read from the reader, as per the invariants
        // of the `Read` trait.
        let read = reader.read(&mut buf)?;
        slice = &buf[..read];
        is_empty = read == 0;
    }
    let rope = builder.finish();
    Ok((rope, encoding))
}

// The documentation and implementation of this function should be up-to-date with
// its sibling function, `from_reader()`.
//
/// Encodes the text inside `rope` into the given `encoding` and writes the
/// encoded output into `writer.` As a `Rope` can only contain valid UTF-8,
/// replacement characters may appear in the encoded text.
pub async fn to_writer<'a, W: tokio::io::AsyncWriteExt + Unpin + ?Sized>(
    writer: &'a mut W,
    encoding: &'static encoding::Encoding,
    rope: &'a Rope,
) -> Result<(), Error> {
    // Text inside a `Rope` is stored as non-contiguous blocks of data called
    // chunks. The absolute size of each chunk is unknown, thus it is impossible
    // to predict the end of the chunk iterator ahead of time. Instead, it is
    // determined by filtering the iterator to remove all empty chunks and then
    // appending an empty chunk to it. This is valuable for detecting when all
    // chunks in the `Rope` have been iterated over in the subsequent loop.
    let iter = rope
        .chunks()
        .filter(|c| !c.is_empty())
        .chain(std::iter::once(""));
    let mut buf = [0u8; BUF_SIZE];
    let mut encoder = encoding.new_encoder();
    let mut total_written = 0usize;
    for chunk in iter {
        let is_empty = chunk.is_empty();
        let mut total_read = 0usize;

        // An inner loop is necessary as it is possible that the input buffer
        // may not be completely encoded on the first `encode_from_utf8()` call
        // which would happen in cases where the output buffer is filled to
        // capacity.
        loop {
            let (result, read, written, ..) =
                encoder.encode_from_utf8(&chunk[total_read..], &mut buf[total_written..], is_empty);

            // These variables act as the read and write cursors of `chunk` and `buf` respectively.
            // They are necessary in case the output buffer fills before encoding of the entire input
            // loop is complete. Otherwise, the loop would endlessly iterate over the same `chunk` and
            // the data inside the output buffer would be overwritten.
            total_read += read;
            total_written += written;
            match result {
                encoding::CoderResult::InputEmpty => {
                    debug_assert_eq!(chunk.len(), total_read);
                    debug_assert!(buf.len() >= total_written);
                    break;
                }
                encoding::CoderResult::OutputFull => {
                    debug_assert!(chunk.len() > total_read);
                    writer.write_all(&buf[..total_written]).await?;
                    total_written = 0;
                }
            }
        }

        // Once the end of the iterator is reached, the output buffer is
        // flushed and the outer loop terminates.
        if is_empty {
            writer.write_all(&buf[..total_written]).await?;
            writer.flush().await?;
            break;
        }
    }
    Ok(())
}

fn take_with<T, F>(mut_ref: &mut T, f: F)
where
    T: Default,
    F: FnOnce(T) -> T,
{
    *mut_ref = f(mem::take(mut_ref));
}

use helix_lsp::lsp;
use url::Url;

impl Document {
    pub fn from(
        text: Rope,
        encoding: Option<&'static encoding::Encoding>,
        words_completion: Option<Arc<WordsCompletion>>,
    ) -> Self {
        let encoding = encoding.unwrap_or(encoding::UTF_8);
        let changes = ChangeSet::new(&text);
        let old_state = None;

        Self {
            id: DocumentId::default(),
            path: None,
            encoding,
            text,
            selections: HashMap::default(),
            indent_style: DEFAULT_INDENT,
            line_ending: DEFAULT_LINE_ENDING,
            restore_cursor: false,
            syntax: None,
            language: None,
            changes,
            old_state,
            diagnostics: Vec::new(),
            version: 0,
            history: Cell::new(History::default()),
            savepoint: None,
            last_saved_revision: 0,
            modified_since_accessed: false,
            language_server: None,
            diff_handle: None,
<<<<<<< HEAD
            focused_at: std::time::Instant::now(),
            worker,
=======
            words_completion,
>>>>>>> 89d8701e
        }
    }

    pub fn new(words_completion: Option<Arc<WordsCompletion>>) -> Self {
        Document {
            words_completion,
            ..Default::default()
        }
    }

    // TODO: async fn?
    /// Create a new document from `path`. Encoding is auto-detected, but it can be manually
    /// overwritten with the `encoding` parameter.
    pub fn open(
        path: &Path,
        encoding: Option<&'static encoding::Encoding>,
        config_loader: Option<Arc<syntax::Loader>>,
        words_completion: Option<Arc<WordsCompletion>>,
    ) -> Result<Self, Error> {
        // Open the file if it exists, otherwise assume it is a new file (and thus empty).
        let (rope, encoding) = if path.exists() {
            let mut file =
                std::fs::File::open(path).context(format!("unable to open {:?}", path))?;
            from_reader(&mut file, encoding)?
        } else {
            let encoding = encoding.unwrap_or(encoding::UTF_8);
            (Rope::from(DEFAULT_LINE_ENDING.as_str()), encoding)
        };

        let mut doc = Self::from(rope, Some(encoding), words_completion);

        // set the path and try detecting the language
        doc.set_path(Some(path))?;
        if let Some(loader) = config_loader {
            doc.detect_language(loader);
        }

        doc.detect_indent_and_line_ending();

        doc.extract_words(doc.text().to_string());

        Ok(doc)
    }

    fn extract_words(&self, text: String) {
        if let Some(words_completion) = &self.words_completion {
            words_completion.extract_words(self.id, text);
        }
    }

    /// The same as [`format`], but only returns formatting changes if auto-formatting
    /// is configured.
    pub fn auto_format(&self) -> Option<BoxFuture<'static, Result<Transaction, FormatterError>>> {
        if self.language_config()?.auto_format {
            self.format()
        } else {
            None
        }
    }

    /// If supported, returns the changes that should be applied to this document in order
    /// to format it nicely.
    // We can't use anyhow::Result here since the output of the future has to be
    // clonable to be used as shared future. So use a custom error type.
    pub fn format(&self) -> Option<BoxFuture<'static, Result<Transaction, FormatterError>>> {
        if let Some(formatter) = self
            .language_config()
            .and_then(|c| c.formatter.clone())
            .filter(|formatter| which::which(&formatter.command).is_ok())
        {
            use std::process::Stdio;
            let text = self.text().clone();
            let mut process = tokio::process::Command::new(&formatter.command);
            process
                .args(&formatter.args)
                .stdin(Stdio::piped())
                .stdout(Stdio::piped())
                .stderr(Stdio::piped());

            let formatting_future = async move {
                let mut process = process
                    .spawn()
                    .map_err(|e| FormatterError::SpawningFailed {
                        command: formatter.command.clone(),
                        error: e.kind(),
                    })?;
                {
                    let mut stdin = process.stdin.take().ok_or(FormatterError::BrokenStdin)?;
                    to_writer(&mut stdin, encoding::UTF_8, &text)
                        .await
                        .map_err(|_| FormatterError::BrokenStdin)?;
                }

                let output = process
                    .wait_with_output()
                    .await
                    .map_err(|_| FormatterError::WaitForOutputFailed)?;

                if !output.status.success() {
                    if !output.stderr.is_empty() {
                        let err = String::from_utf8_lossy(&output.stderr).to_string();
                        log::error!("Formatter error: {}", err);
                        return Err(FormatterError::NonZeroExitStatus(Some(err)));
                    }

                    return Err(FormatterError::NonZeroExitStatus(None));
                } else if !output.stderr.is_empty() {
                    log::debug!(
                        "Formatter printed to stderr: {}",
                        String::from_utf8_lossy(&output.stderr).to_string()
                    );
                }

                let str = std::str::from_utf8(&output.stdout)
                    .map_err(|_| FormatterError::InvalidUtf8Output)?;

                Ok(helix_core::diff::compare_ropes(&text, &Rope::from(str)))
            };
            return Some(formatting_future.boxed());
        };

        let language_server = self.language_server()?;
        let text = self.text.clone();
        let offset_encoding = language_server.offset_encoding();

        let request = language_server.text_document_formatting(
            self.identifier(),
            lsp::FormattingOptions {
                tab_size: self.tab_width() as u32,
                insert_spaces: matches!(self.indent_style, IndentStyle::Spaces(_)),
                ..Default::default()
            },
            None,
        )?;

        let fut = async move {
            let edits = request.await.unwrap_or_else(|e| {
                log::warn!("LSP formatting failed: {}", e);
                Default::default()
            });
            Ok(helix_lsp::util::generate_transaction_from_edits(
                &text,
                edits,
                offset_encoding,
            ))
        };
        Some(fut.boxed())
    }

    pub fn save<P: Into<PathBuf>>(
        &mut self,
        path: Option<P>,
        force: bool,
    ) -> Result<
        impl Future<Output = Result<DocumentSavedEvent, anyhow::Error>> + 'static + Send,
        anyhow::Error,
    > {
        let path = path.map(|path| path.into());
        self.save_impl(path, force)
    }

    /// The `Document`'s text is encoded according to its encoding and written to the file located
    /// at its `path()`.
    fn save_impl(
        &mut self,
        path: Option<PathBuf>,
        force: bool,
    ) -> Result<
        impl Future<Output = Result<DocumentSavedEvent, anyhow::Error>> + 'static + Send,
        anyhow::Error,
    > {
        log::debug!(
            "submitting save of doc '{:?}'",
            self.path().map(|path| path.to_string_lossy())
        );

        // we clone and move text + path into the future so that we asynchronously save the current
        // state without blocking any further edits.
        let text = self.text().clone();

        let path = match path {
            Some(path) => helix_core::path::get_canonicalized_path(&path)?,
            None => {
                if self.path.is_none() {
                    bail!("Can't save with no path set!");
                }

                self.path.as_ref().unwrap().clone()
            }
        };

        let identifier = self.path().map(|_| self.identifier());
        let language_server = self.language_server.clone();
        let words_completion = self.words_completion.clone();

        // mark changes up to now as saved
        let current_rev = self.get_current_revision();
        let doc_id = self.id();

        let encoding = self.encoding;

        // We encode the file according to the `Document`'s encoding.
        let future = async move {
            use tokio::fs::File;
            if let Some(parent) = path.parent() {
                // TODO: display a prompt asking the user if the directories should be created
                if !parent.exists() {
                    if force {
                        std::fs::DirBuilder::new().recursive(true).create(parent)?;
                    } else {
                        bail!("can't save file, parent directory does not exist");
                    }
                }
            }

            let mut file = File::create(&path).await?;
            to_writer(&mut file, encoding, &text).await?;

            let event = DocumentSavedEvent {
                revision: current_rev,
                doc_id,
                path,
                text: text.clone(),
            };

            if let Some(language_server) = language_server {
                if !language_server.is_initialized() {
                    return Ok(event);
                }

                if let Some(identifier) = identifier {
                    if let Some(notification) =
                        language_server.text_document_did_save(identifier, &text)
                    {
                        notification.await?;
                    }
                }
            }

            if let Some(words_completion) = words_completion {
                words_completion.extract_words(doc_id, text.to_string());
            }

            Ok(event)
        };

        Ok(future)
    }

    /// Detect the programming language based on the file type.
    pub fn detect_language(&mut self, config_loader: Arc<syntax::Loader>) {
        if let Some(path) = &self.path {
            let language_config = config_loader
                .language_config_for_file_name(path)
                .or_else(|| config_loader.language_config_for_shebang(self.text()));
            self.set_language(language_config, Some(config_loader));
        }
    }

    /// Detect the indentation used in the file, or otherwise defaults to the language indentation
    /// configured in `languages.toml`, with a fallback to tabs if it isn't specified. Line ending
    /// is likewise auto-detected, and will fallback to the default OS line ending.
    pub fn detect_indent_and_line_ending(&mut self) {
        self.indent_style = auto_detect_indent_style(&self.text).unwrap_or_else(|| {
            self.language_config()
                .and_then(|config| config.indent.as_ref())
                .map_or(DEFAULT_INDENT, |config| IndentStyle::from_str(&config.unit))
        });
        self.line_ending = auto_detect_line_ending(&self.text).unwrap_or(DEFAULT_LINE_ENDING);
    }

    /// Reload the document from its path.
    pub fn reload(
        &mut self,
        view: &mut View,
        provider_registry: &DiffProviderRegistry,
        redraw_handle: RedrawHandle,
    ) -> Result<(), Error> {
        let encoding = &self.encoding;
        let path = self
            .path()
            .filter(|path| path.exists())
            .ok_or_else(|| anyhow!("can't find file to reload from"))?
            .to_owned();

        let mut file = std::fs::File::open(&path)?;
        let (rope, ..) = from_reader(&mut file, Some(encoding))?;

        // Calculate the difference between the buffer and source text, and apply it.
        // This is not considered a modification of the contents of the file regardless
        // of the encoding.
        let transaction = helix_core::diff::compare_ropes(self.text(), &rope);
        apply_transaction(&transaction, self, view);
        self.append_changes_to_history(view);
        self.reset_modified();

        self.detect_indent_and_line_ending();

        self.extract_words(self.text().to_string());

        match provider_registry.get_diff_base(&path) {
            Some(diff_base) => self.set_diff_base(diff_base, redraw_handle),
            None => self.diff_handle = None,
        }

        Ok(())
    }

    /// Sets the [`Document`]'s encoding with the encoding correspondent to `label`.
    pub fn set_encoding(&mut self, label: &str) -> Result<(), Error> {
        self.encoding = encoding::Encoding::for_label(label.as_bytes())
            .ok_or_else(|| anyhow!("unknown encoding"))?;
        Ok(())
    }

    /// Returns the [`Document`]'s current encoding.
    pub fn encoding(&self) -> &'static encoding::Encoding {
        self.encoding
    }

    pub fn set_path(&mut self, path: Option<&Path>) -> Result<(), std::io::Error> {
        let path = path
            .map(helix_core::path::get_canonicalized_path)
            .transpose()?;

        // if parent doesn't exist we still want to open the document
        // and error out when document is saved
        self.path = path;

        Ok(())
    }

    /// Set the programming language for the file and load associated data (e.g. highlighting)
    /// if it exists.
    pub fn set_language(
        &mut self,
        language_config: Option<Arc<helix_core::syntax::LanguageConfiguration>>,
        loader: Option<Arc<helix_core::syntax::Loader>>,
    ) {
        if let (Some(language_config), Some(loader)) = (language_config, loader) {
            if let Some(highlight_config) = language_config.highlight_config(&loader.scopes()) {
                let syntax = Syntax::new(&self.text, highlight_config, loader);
                self.syntax = Some(syntax);
            }

            self.language = Some(language_config);
        } else {
            self.syntax = None;
            self.language = None;
        };
    }

    /// Set the programming language for the file if you know the name (scope) but don't have the
    /// [`syntax::LanguageConfiguration`] for it.
    pub fn set_language2(&mut self, scope: &str, config_loader: Arc<syntax::Loader>) {
        let language_config = config_loader.language_config_for_scope(scope);

        self.set_language(language_config, Some(config_loader));
    }

    /// Set the programming language for the file if you know the language but don't have the
    /// [`syntax::LanguageConfiguration`] for it.
    pub fn set_language_by_language_id(
        &mut self,
        language_id: &str,
        config_loader: Arc<syntax::Loader>,
    ) -> anyhow::Result<()> {
        let language_config = config_loader
            .language_config_for_language_id(language_id)
            .ok_or_else(|| anyhow!("invalid language id: {}", language_id))?;
        self.set_language(Some(language_config), Some(config_loader));
        Ok(())
    }

    /// Set the LSP.
    pub fn set_language_server(&mut self, language_server: Option<Arc<helix_lsp::Client>>) {
        self.language_server = language_server;
    }

    /// Select text within the [`Document`].
    pub fn set_selection(&mut self, view_id: ViewId, selection: Selection) {
        // TODO: use a transaction?
        self.selections
            .insert(view_id, selection.ensure_invariants(self.text().slice(..)));
    }

    /// Find the origin selection of the text in a document, i.e. where
    /// a single cursor would go if it were on the first grapheme. If
    /// the text is empty, returns (0, 0).
    pub fn origin(&self) -> Range {
        if self.text().len_chars() == 0 {
            return Range::new(0, 0);
        }

        Range::new(0, 1).grapheme_aligned(self.text().slice(..))
    }

    /// Reset the view's selection on this document to the
    /// [origin](Document::origin) cursor.
    pub fn reset_selection(&mut self, view_id: ViewId) {
        let origin = self.origin();
        self.set_selection(view_id, Selection::single(origin.anchor, origin.head));
    }

    /// Initializes a new selection for the given view if it does not
    /// already have one.
    pub fn ensure_view_init(&mut self, view_id: ViewId) {
        if self.selections.get(&view_id).is_none() {
            self.reset_selection(view_id);
        }
    }

    /// Mark document as recent used for MRU sorting
    pub fn mark_as_focused(&mut self) {
        self.focused_at = std::time::Instant::now();
    }

    /// Remove a view's selection from this document.
    pub fn remove_view(&mut self, view_id: ViewId) {
        self.selections.remove(&view_id);
    }

    /// Apply a [`Transaction`] to the [`Document`] to change its text.
    fn apply_impl(&mut self, transaction: &Transaction, view_id: ViewId) -> bool {
        let old_doc = self.text().clone();

        let old_pos = self.selection(view_id).primary().cursor(old_doc.slice(..));

        let success = transaction.changes().apply(&mut self.text);

        if success {
            for selection in self.selections.values_mut() {
                *selection = selection
                    .clone()
                    // Map through changes
                    .map(transaction.changes())
                    // Ensure all selections across all views still adhere to invariants.
                    .ensure_invariants(self.text.slice(..));
            }

            // if specified, the current selection should instead be replaced by transaction.selection
            if let Some(selection) = transaction.selection() {
                self.selections.insert(
                    view_id,
                    selection.clone().ensure_invariants(self.text.slice(..)),
                );
            }

            self.modified_since_accessed = true;
        }

        if !transaction.changes().is_empty() {
            self.version += 1;
            // start computing the diff in parallel
            if let Some(diff_handle) = &self.diff_handle {
                diff_handle.update_document(self.text.clone(), false);
            }

            // generate revert to savepoint
            if self.savepoint.is_some() {
                take_with(&mut self.savepoint, |prev_revert| {
                    let revert = transaction.invert(&old_doc);
                    Some(revert.compose(prev_revert.unwrap()))
                });
            }

            // update tree-sitter syntax tree
            if let Some(syntax) = &mut self.syntax {
                // TODO: no unwrap
                syntax
                    .update(&old_doc, &self.text, transaction.changes())
                    .unwrap();
            }

            // map state.diagnostics over changes::map_pos too
            for diagnostic in &mut self.diagnostics {
                use helix_core::Assoc;
                let changes = transaction.changes();
                diagnostic.range.start = changes.map_pos(diagnostic.range.start, Assoc::After);
                diagnostic.range.end = changes.map_pos(diagnostic.range.end, Assoc::After);
                diagnostic.line = self.text.char_to_line(diagnostic.range.start);
            }
            self.diagnostics
                .sort_unstable_by_key(|diagnostic| diagnostic.range);

            // emit lsp notification
            if let Some(language_server) = self.language_server() {
                let notify = language_server.text_document_did_change(
                    self.versioned_identifier(),
                    &old_doc,
                    self.text(),
                    transaction.changes(),
                );

                if let Some(notify) = notify {
                    tokio::spawn(notify);
                }
            }

            // find affected lines, sync lines text with doc-line index
            if let Some(words_completion) = &self.words_completion {
                let new_pos = self
                    .selection(view_id)
                    .primary()
                    .cursor(self.text.slice(..));

                let old_line = old_doc.char_to_line(old_pos);
                let new_line = self.text.char_to_line(new_pos);

                if old_line == new_line {
                    words_completion.extract_line_words(
                        self.id,
                        vec![(old_line, self.text.get_line(old_line).map(String::from))],
                    );
                } else {
                    let range = if old_line < new_line {
                        old_line..new_line
                    } else {
                        new_line..old_line
                    };

                    if range.end - range.start > CHANGED_LINES_TO_PROCESS_WHOLE_DOC {
                        // on too many lines changed - use whole text
                        words_completion.extract_words(self.id, self.text.to_string());
                    } else {
                        let lines_text = range
                            .into_iter()
                            .map(|line_idx| {
                                if let Some(line_text) = self.text.get_line(line_idx) {
                                    (line_idx, Some(line_text.to_string()))
                                } else {
                                    // line not found - mark it to remove
                                    (line_idx, None)
                                }
                            })
                            .collect::<Vec<(usize, Option<String>)>>();

                        words_completion.extract_line_words(self.id, lines_text);
                    }
                }
            }
        }
        success
    }

    /// Apply a [`Transaction`] to the [`Document`] to change its text.
    /// Instead of calling this function directly, use [crate::apply_transaction]
    /// to ensure that the transaction is applied to the appropriate [`View`] as
    /// well.
    pub fn apply(&mut self, transaction: &Transaction, view_id: ViewId) -> bool {
        // store the state just before any changes are made. This allows us to undo to the
        // state just before a transaction was applied.
        if self.changes.is_empty() && !transaction.changes().is_empty() {
            self.old_state = Some(State {
                doc: self.text.clone(),
                selection: self.selection(view_id).clone(),
            });
        }

        let success = self.apply_impl(transaction, view_id);

        if !transaction.changes().is_empty() {
            // Compose this transaction with the previous one
            take_with(&mut self.changes, |changes| {
                changes.compose(transaction.changes().clone())
            });
        }
        success
    }

    fn undo_redo_impl(&mut self, view: &mut View, undo: bool) -> bool {
        let mut history = self.history.take();
        let txn = if undo { history.undo() } else { history.redo() };
        let success = if let Some(txn) = txn {
            self.apply_impl(txn, view.id)
        } else {
            false
        };
        self.history.set(history);

        if success {
            // reset changeset to fix len
            self.changes = ChangeSet::new(self.text());
            // Sync with changes with the jumplist selections.
            view.sync_changes(self);
        }
        success
    }

    /// Undo the last modification to the [`Document`]. Returns whether the undo was successful.
    pub fn undo(&mut self, view: &mut View) -> bool {
        self.undo_redo_impl(view, true)
    }

    /// Redo the last modification to the [`Document`]. Returns whether the redo was successful.
    pub fn redo(&mut self, view: &mut View) -> bool {
        self.undo_redo_impl(view, false)
    }

    pub fn savepoint(&mut self) {
        self.savepoint = Some(Transaction::new(self.text()));
    }

    pub fn restore(&mut self, view: &mut View) {
        if let Some(revert) = self.savepoint.take() {
            apply_transaction(&revert, self, view);
        }
    }

    fn earlier_later_impl(&mut self, view: &mut View, uk: UndoKind, earlier: bool) -> bool {
        let txns = if earlier {
            self.history.get_mut().earlier(uk)
        } else {
            self.history.get_mut().later(uk)
        };
        let mut success = false;
        for txn in txns {
            if self.apply_impl(&txn, view.id) {
                success = true;
            }
        }
        if success {
            // reset changeset to fix len
            self.changes = ChangeSet::new(self.text());
            // Sync with changes with the jumplist selections.
            view.sync_changes(self);
        }
        success
    }

    /// Undo modifications to the [`Document`] according to `uk`.
    pub fn earlier(&mut self, view: &mut View, uk: UndoKind) -> bool {
        self.earlier_later_impl(view, uk, true)
    }

    /// Redo modifications to the [`Document`] according to `uk`.
    pub fn later(&mut self, view: &mut View, uk: UndoKind) -> bool {
        self.earlier_later_impl(view, uk, false)
    }

    /// Commit pending changes to history
    pub fn append_changes_to_history(&mut self, view: &mut View) {
        if self.changes.is_empty() {
            return;
        }

        let new_changeset = ChangeSet::new(self.text());
        let changes = std::mem::replace(&mut self.changes, new_changeset);
        // Instead of doing this messy merge we could always commit, and based on transaction
        // annotations either add a new layer or compose into the previous one.
        let transaction =
            Transaction::from(changes).with_selection(self.selection(view.id).clone());

        // HAXX: we need to reconstruct the state as it was before the changes..
        let old_state = self.old_state.take().expect("no old_state available");

        let mut history = self.history.take();
        history.commit_revision(&transaction, &old_state);
        self.history.set(history);

        // Update jumplist entries in the view.
        view.apply(&transaction, self);
    }

    pub fn id(&self) -> DocumentId {
        self.id
    }

    /// If there are unsaved modifications.
    pub fn is_modified(&self) -> bool {
        let history = self.history.take();
        let current_revision = history.current_revision();
        self.history.set(history);
        log::debug!(
            "id {} modified - last saved: {}, current: {}",
            self.id,
            self.last_saved_revision,
            current_revision
        );
        current_revision != self.last_saved_revision || !self.changes.is_empty()
    }

    /// Save modifications to history, and so [`Self::is_modified`] will return false.
    pub fn reset_modified(&mut self) {
        let history = self.history.take();
        let current_revision = history.current_revision();
        self.history.set(history);
        self.last_saved_revision = current_revision;
    }

    /// Set the document's latest saved revision to the given one.
    pub fn set_last_saved_revision(&mut self, rev: usize) {
        log::debug!(
            "doc {} revision updated {} -> {}",
            self.id,
            self.last_saved_revision,
            rev
        );
        self.last_saved_revision = rev;
    }

    /// Get the document's latest saved revision.
    pub fn get_last_saved_revision(&mut self) -> usize {
        self.last_saved_revision
    }

    /// Get the current revision number
    pub fn get_current_revision(&mut self) -> usize {
        let history = self.history.take();
        let current_revision = history.current_revision();
        self.history.set(history);
        current_revision
    }

    /// Corresponding language scope name. Usually `source.<lang>`.
    pub fn language_scope(&self) -> Option<&str> {
        self.language
            .as_ref()
            .map(|language| language.scope.as_str())
    }

    /// Language name for the document. Corresponds to the `name` key in
    /// `languages.toml` configuration.
    pub fn language_name(&self) -> Option<&str> {
        self.language
            .as_ref()
            .map(|language| language.language_id.as_str())
    }

    /// Language ID for the document. Either the `language-id` from the
    /// `language-server` configuration, or the document language if no
    /// `language-id` has been specified.
    pub fn language_id(&self) -> Option<&str> {
        let language_config = self.language.as_deref()?;

        language_config
            .language_server
            .as_ref()?
            .language_id
            .as_deref()
            .or(Some(language_config.language_id.as_str()))
    }

    /// Corresponding [`LanguageConfiguration`].
    pub fn language_config(&self) -> Option<&LanguageConfiguration> {
        self.language.as_deref()
    }

    /// Current document version, incremented at each change.
    pub fn version(&self) -> i32 {
        self.version
    }

    /// Language server if it has been initialized.
    pub fn language_server(&self) -> Option<&helix_lsp::Client> {
        let server = self.language_server.as_deref()?;
        server.is_initialized().then(|| server)
    }

    pub fn words_completion(&self) -> Option<&WordsCompletion> {
        self.words_completion.as_deref()
    }

    pub fn diff_handle(&self) -> Option<&DiffHandle> {
        self.diff_handle.as_ref()
    }

    /// Intialize/updates the differ for this document with a new base.
    pub fn set_diff_base(&mut self, diff_base: Vec<u8>, redraw_handle: RedrawHandle) {
        if let Ok((diff_base, _)) = from_reader(&mut diff_base.as_slice(), Some(self.encoding)) {
            if let Some(differ) = &self.diff_handle {
                differ.update_diff_base(diff_base);
                return;
            }
            self.diff_handle = Some(DiffHandle::new(diff_base, self.text.clone(), redraw_handle))
        } else {
            self.diff_handle = None;
        }
    }

    #[inline]
    /// Tree-sitter AST tree
    pub fn syntax(&self) -> Option<&Syntax> {
        self.syntax.as_ref()
    }

    /// Tab size in columns.
    pub fn tab_width(&self) -> usize {
        self.language_config()
            .and_then(|config| config.indent.as_ref())
            .map_or(4, |config| config.tab_width) // fallback to 4 columns
    }

    pub fn changes(&self) -> &ChangeSet {
        &self.changes
    }

    #[inline]
    /// File path on disk.
    pub fn path(&self) -> Option<&PathBuf> {
        self.path.as_ref()
    }

    /// File path as a URL.
    pub fn url(&self) -> Option<Url> {
        Url::from_file_path(self.path()?).ok()
    }

    #[inline]
    pub fn text(&self) -> &Rope {
        &self.text
    }

    #[inline]
    pub fn selection(&self, view_id: ViewId) -> &Selection {
        &self.selections[&view_id]
    }

    pub fn selections(&self) -> &HashMap<ViewId, Selection> {
        &self.selections
    }

    pub fn relative_path(&self) -> Option<PathBuf> {
        self.path
            .as_deref()
            .map(helix_core::path::get_relative_path)
    }

    pub fn display_name(&self) -> Cow<'static, str> {
        self.relative_path()
            .map(|path| path.to_string_lossy().to_string().into())
            .unwrap_or_else(|| SCRATCH_BUFFER_NAME.into())
    }

    // transact(Fn) ?

    // -- LSP methods

    #[inline]
    pub fn identifier(&self) -> lsp::TextDocumentIdentifier {
        lsp::TextDocumentIdentifier::new(self.url().unwrap())
    }

    pub fn versioned_identifier(&self) -> lsp::VersionedTextDocumentIdentifier {
        lsp::VersionedTextDocumentIdentifier::new(self.url().unwrap(), self.version)
    }

    pub fn position(
        &self,
        view_id: ViewId,
        offset_encoding: helix_lsp::OffsetEncoding,
    ) -> lsp::Position {
        let text = self.text();

        helix_lsp::util::pos_to_lsp_pos(
            text,
            self.selection(view_id).primary().cursor(text.slice(..)),
            offset_encoding,
        )
    }

    #[inline]
    pub fn diagnostics(&self) -> &[Diagnostic] {
        &self.diagnostics
    }

    pub fn set_diagnostics(&mut self, diagnostics: Vec<Diagnostic>) {
        self.diagnostics = diagnostics;
        self.diagnostics
            .sort_unstable_by_key(|diagnostic| diagnostic.range);
    }

    /// Get the document's auto pairs. If the document has a recognized
    /// language config with auto pairs configured, returns that;
    /// otherwise, falls back to the global auto pairs config. If the global
    /// config is false, then ignore language settings.
    pub fn auto_pairs<'a>(&'a self, editor: &'a Editor) -> Option<&'a AutoPairs> {
        let global_config = (editor.auto_pairs).as_ref();

        // NOTE: If the user specifies the global auto pairs config as false, then
        //       we want to disable it globally regardless of language settings
        #[allow(clippy::question_mark)]
        {
            if global_config.is_none() {
                return None;
            }
        }

        match &self.language {
            Some(lang) => lang.as_ref().auto_pairs.as_ref().or(global_config),
            None => global_config,
        }
    }
}

impl Default for Document {
    fn default() -> Self {
        let text = Rope::from(DEFAULT_LINE_ENDING.as_str());
        Self::from(text, None, None)
    }
}

#[derive(Clone, Debug)]
pub enum FormatterError {
    SpawningFailed {
        command: String,
        error: std::io::ErrorKind,
    },
    BrokenStdin,
    WaitForOutputFailed,
    InvalidUtf8Output,
    DiskReloadError(String),
    NonZeroExitStatus(Option<String>),
}

impl std::error::Error for FormatterError {}

impl Display for FormatterError {
    fn fmt(&self, f: &mut std::fmt::Formatter<'_>) -> std::fmt::Result {
        match self {
            Self::SpawningFailed { command, error } => {
                write!(f, "Failed to spawn formatter {}: {:?}", command, error)
            }
            Self::BrokenStdin => write!(f, "Could not write to formatter stdin"),
            Self::WaitForOutputFailed => write!(f, "Waiting for formatter output failed"),
            Self::InvalidUtf8Output => write!(f, "Invalid UTF-8 formatter output"),
            Self::DiskReloadError(error) => write!(f, "Error reloading file from disk: {}", error),
            Self::NonZeroExitStatus(Some(output)) => write!(f, "Formatter error: {}", output),
            Self::NonZeroExitStatus(None) => {
                write!(f, "Formatter exited with non zero exit status")
            }
        }
    }
}

#[cfg(test)]
mod test {
    use super::*;

    #[test]
    fn changeset_to_changes_ignore_line_endings() {
        use helix_lsp::{lsp, Client, OffsetEncoding};
        let text = Rope::from("hello\r\nworld");
        let mut doc = Document::from(text, None, None);
        let view = ViewId::default();
        doc.set_selection(view, Selection::single(0, 0));

        let transaction =
            Transaction::change(doc.text(), vec![(5, 7, Some("\n".into()))].into_iter());
        let old_doc = doc.text().clone();
        doc.apply(&transaction, view);
        let changes = Client::changeset_to_changes(
            &old_doc,
            doc.text(),
            transaction.changes(),
            OffsetEncoding::Utf8,
        );

        assert_eq!(doc.text(), "hello\nworld");

        assert_eq!(
            changes,
            &[lsp::TextDocumentContentChangeEvent {
                range: Some(lsp::Range::new(
                    lsp::Position::new(0, 5),
                    lsp::Position::new(1, 0)
                )),
                text: "\n".into(),
                range_length: None,
            }]
        );
    }

    #[test]
    fn changeset_to_changes() {
        use helix_lsp::{lsp, Client, OffsetEncoding};
        let text = Rope::from("hello");
        let mut doc = Document::from(text, None, None);
        let view = ViewId::default();
        doc.set_selection(view, Selection::single(5, 5));

        // insert

        let transaction = Transaction::insert(doc.text(), doc.selection(view), " world".into());
        let old_doc = doc.text().clone();
        doc.apply(&transaction, view);
        let changes = Client::changeset_to_changes(
            &old_doc,
            doc.text(),
            transaction.changes(),
            OffsetEncoding::Utf8,
        );

        assert_eq!(
            changes,
            &[lsp::TextDocumentContentChangeEvent {
                range: Some(lsp::Range::new(
                    lsp::Position::new(0, 5),
                    lsp::Position::new(0, 5)
                )),
                text: " world".into(),
                range_length: None,
            }]
        );

        // delete

        let transaction = transaction.invert(&old_doc);
        let old_doc = doc.text().clone();
        doc.apply(&transaction, view);
        let changes = Client::changeset_to_changes(
            &old_doc,
            doc.text(),
            transaction.changes(),
            OffsetEncoding::Utf8,
        );

        // line: 0-based.
        // col: 0-based, gaps between chars.
        // 0 1 2 3 4 5 6 7 8 9 0 1
        // |h|e|l|l|o| |w|o|r|l|d|
        //           -------------
        // (0, 5)-(0, 11)
        assert_eq!(
            changes,
            &[lsp::TextDocumentContentChangeEvent {
                range: Some(lsp::Range::new(
                    lsp::Position::new(0, 5),
                    lsp::Position::new(0, 11)
                )),
                text: "".into(),
                range_length: None,
            }]
        );

        // replace

        // also tests that changes are layered, positions depend on previous changes.

        doc.set_selection(view, Selection::single(0, 5));
        let transaction = Transaction::change(
            doc.text(),
            vec![(0, 2, Some("aei".into())), (3, 5, Some("ou".into()))].into_iter(),
        );
        // aeilou
        let old_doc = doc.text().clone();
        doc.apply(&transaction, view);
        let changes = Client::changeset_to_changes(
            &old_doc,
            doc.text(),
            transaction.changes(),
            OffsetEncoding::Utf8,
        );

        assert_eq!(
            changes,
            &[
                // 0 1 2 3 4 5
                // |h|e|l|l|o|
                // ----
                //
                // aeillo
                lsp::TextDocumentContentChangeEvent {
                    range: Some(lsp::Range::new(
                        lsp::Position::new(0, 0),
                        lsp::Position::new(0, 2)
                    )),
                    text: "aei".into(),
                    range_length: None,
                },
                // 0 1 2 3 4 5 6
                // |a|e|i|l|l|o|
                //         -----
                //
                // aeilou
                lsp::TextDocumentContentChangeEvent {
                    range: Some(lsp::Range::new(
                        lsp::Position::new(0, 4),
                        lsp::Position::new(0, 6)
                    )),
                    text: "ou".into(),
                    range_length: None,
                }
            ]
        );
    }

    #[test]
    fn test_line_ending() {
        assert_eq!(
            Document::default().text().to_string(),
            DEFAULT_LINE_ENDING.as_str()
        );
    }

    macro_rules! decode {
        ($name:ident, $label:expr, $label_override:expr) => {
            #[test]
            fn $name() {
                let encoding = encoding::Encoding::for_label($label_override.as_bytes()).unwrap();
                let base_path = PathBuf::from(env!("CARGO_MANIFEST_DIR")).join("tests/encoding");
                let path = base_path.join(format!("{}_in.txt", $label));
                let ref_path = base_path.join(format!("{}_in_ref.txt", $label));
                assert!(path.exists());
                assert!(ref_path.exists());

                let mut file = std::fs::File::open(path).unwrap();
                let text = from_reader(&mut file, Some(encoding))
                    .unwrap()
                    .0
                    .to_string();
                let expectation = std::fs::read_to_string(ref_path).unwrap();
                assert_eq!(text[..], expectation[..]);
            }
        };
        ($name:ident, $label:expr) => {
            decode!($name, $label, $label);
        };
    }

    macro_rules! encode {
        ($name:ident, $label:expr, $label_override:expr) => {
            #[test]
            fn $name() {
                let encoding = encoding::Encoding::for_label($label_override.as_bytes()).unwrap();
                let base_path = PathBuf::from(env!("CARGO_MANIFEST_DIR")).join("tests/encoding");
                let path = base_path.join(format!("{}_out.txt", $label));
                let ref_path = base_path.join(format!("{}_out_ref.txt", $label));
                assert!(path.exists());
                assert!(ref_path.exists());

                let text = Rope::from_str(&std::fs::read_to_string(path).unwrap());
                let mut buf: Vec<u8> = Vec::new();
                helix_lsp::block_on(to_writer(&mut buf, encoding, &text)).unwrap();

                let expectation = std::fs::read(ref_path).unwrap();
                assert_eq!(buf, expectation);
            }
        };
        ($name:ident, $label:expr) => {
            encode!($name, $label, $label);
        };
    }

    decode!(big5_decode, "big5");
    encode!(big5_encode, "big5");
    decode!(euc_kr_decode, "euc_kr", "EUC-KR");
    encode!(euc_kr_encode, "euc_kr", "EUC-KR");
    decode!(gb18030_decode, "gb18030");
    encode!(gb18030_encode, "gb18030");
    decode!(iso_2022_jp_decode, "iso_2022_jp", "ISO-2022-JP");
    encode!(iso_2022_jp_encode, "iso_2022_jp", "ISO-2022-JP");
    decode!(jis0208_decode, "jis0208", "EUC-JP");
    encode!(jis0208_encode, "jis0208", "EUC-JP");
    decode!(jis0212_decode, "jis0212", "EUC-JP");
    decode!(shift_jis_decode, "shift_jis");
    encode!(shift_jis_encode, "shift_jis");
}<|MERGE_RESOLUTION|>--- conflicted
+++ resolved
@@ -387,12 +387,8 @@
             modified_since_accessed: false,
             language_server: None,
             diff_handle: None,
-<<<<<<< HEAD
             focused_at: std::time::Instant::now(),
-            worker,
-=======
             words_completion,
->>>>>>> 89d8701e
         }
     }
 
