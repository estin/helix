--- conflicted
+++ resolved
@@ -393,11 +393,8 @@
             modified_since_accessed: false,
             language_server: None,
             diff_handle: None,
-<<<<<<< HEAD
             focused_at: std::time::Instant::now(),
-=======
             config,
->>>>>>> 3a3bb37b
             words_completion,
         }
     }
